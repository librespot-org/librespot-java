package xyz.gianlu.librespot.core;

import com.google.gson.JsonObject;
import com.google.gson.JsonParser;
import com.google.protobuf.ByteString;
import com.spotify.Authentication;
import com.spotify.Keyexchange;
import com.spotify.connectstate.Connect;
import okhttp3.Authenticator;
import okhttp3.*;
import org.apache.log4j.Logger;
import org.jetbrains.annotations.NotNull;
import org.jetbrains.annotations.Nullable;
import xyz.gianlu.librespot.AbsConfiguration;
import xyz.gianlu.librespot.Version;
import xyz.gianlu.librespot.cache.CacheManager;
import xyz.gianlu.librespot.common.NameThreadFactory;
import xyz.gianlu.librespot.common.Utils;
import xyz.gianlu.librespot.crypto.CipherPair;
import xyz.gianlu.librespot.crypto.DiffieHellman;
import xyz.gianlu.librespot.crypto.PBKDF2;
import xyz.gianlu.librespot.crypto.Packet;
import xyz.gianlu.librespot.dealer.ApiClient;
import xyz.gianlu.librespot.dealer.DealerClient;
import xyz.gianlu.librespot.mercury.MercuryClient;
import xyz.gianlu.librespot.player.AudioKeyManager;
import xyz.gianlu.librespot.player.Player;
import xyz.gianlu.librespot.player.feeders.PlayableContentFeeder;
import xyz.gianlu.librespot.player.feeders.cdn.CdnManager;
import xyz.gianlu.librespot.player.feeders.storage.ChannelManager;

import javax.crypto.Cipher;
import javax.crypto.Mac;
import javax.crypto.spec.SecretKeySpec;
import java.io.*;
import java.math.BigInteger;
import java.net.*;
import java.nio.ByteBuffer;
import java.security.*;
import java.security.spec.RSAPublicKeySpec;
import java.util.*;
import java.util.concurrent.*;
import java.util.concurrent.atomic.AtomicBoolean;

/**
 * @author Gianlu
 */
public final class Session implements Closeable {
    private static final Logger LOGGER = Logger.getLogger(Session.class);
    private static final byte[] serverKey = new byte[]{
            (byte) 0xac, (byte) 0xe0, (byte) 0x46, (byte) 0x0b, (byte) 0xff, (byte) 0xc2, (byte) 0x30, (byte) 0xaf, (byte) 0xf4, (byte) 0x6b, (byte) 0xfe, (byte) 0xc3,
            (byte) 0xbf, (byte) 0xbf, (byte) 0x86, (byte) 0x3d, (byte) 0xa1, (byte) 0x91, (byte) 0xc6, (byte) 0xcc, (byte) 0x33, (byte) 0x6c, (byte) 0x93, (byte) 0xa1,
            (byte) 0x4f, (byte) 0xb3, (byte) 0xb0, (byte) 0x16, (byte) 0x12, (byte) 0xac, (byte) 0xac, (byte) 0x6a, (byte) 0xf1, (byte) 0x80, (byte) 0xe7, (byte) 0xf6,
            (byte) 0x14, (byte) 0xd9, (byte) 0x42, (byte) 0x9d, (byte) 0xbe, (byte) 0x2e, (byte) 0x34, (byte) 0x66, (byte) 0x43, (byte) 0xe3, (byte) 0x62, (byte) 0xd2,
            (byte) 0x32, (byte) 0x7a, (byte) 0x1a, (byte) 0x0d, (byte) 0x92, (byte) 0x3b, (byte) 0xae, (byte) 0xdd, (byte) 0x14, (byte) 0x02, (byte) 0xb1, (byte) 0x81,
            (byte) 0x55, (byte) 0x05, (byte) 0x61, (byte) 0x04, (byte) 0xd5, (byte) 0x2c, (byte) 0x96, (byte) 0xa4, (byte) 0x4c, (byte) 0x1e, (byte) 0xcc, (byte) 0x02,
            (byte) 0x4a, (byte) 0xd4, (byte) 0xb2, (byte) 0x0c, (byte) 0x00, (byte) 0x1f, (byte) 0x17, (byte) 0xed, (byte) 0xc2, (byte) 0x2f, (byte) 0xc4, (byte) 0x35,
            (byte) 0x21, (byte) 0xc8, (byte) 0xf0, (byte) 0xcb, (byte) 0xae, (byte) 0xd2, (byte) 0xad, (byte) 0xd7, (byte) 0x2b, (byte) 0x0f, (byte) 0x9d, (byte) 0xb3,
            (byte) 0xc5, (byte) 0x32, (byte) 0x1a, (byte) 0x2a, (byte) 0xfe, (byte) 0x59, (byte) 0xf3, (byte) 0x5a, (byte) 0x0d, (byte) 0xac, (byte) 0x68, (byte) 0xf1,
            (byte) 0xfa, (byte) 0x62, (byte) 0x1e, (byte) 0xfb, (byte) 0x2c, (byte) 0x8d, (byte) 0x0c, (byte) 0xb7, (byte) 0x39, (byte) 0x2d, (byte) 0x92, (byte) 0x47,
            (byte) 0xe3, (byte) 0xd7, (byte) 0x35, (byte) 0x1a, (byte) 0x6d, (byte) 0xbd, (byte) 0x24, (byte) 0xc2, (byte) 0xae, (byte) 0x25, (byte) 0x5b, (byte) 0x88,
            (byte) 0xff, (byte) 0xab, (byte) 0x73, (byte) 0x29, (byte) 0x8a, (byte) 0x0b, (byte) 0xcc, (byte) 0xcd, (byte) 0x0c, (byte) 0x58, (byte) 0x67, (byte) 0x31,
            (byte) 0x89, (byte) 0xe8, (byte) 0xbd, (byte) 0x34, (byte) 0x80, (byte) 0x78, (byte) 0x4a, (byte) 0x5f, (byte) 0xc9, (byte) 0x6b, (byte) 0x89, (byte) 0x9d,
            (byte) 0x95, (byte) 0x6b, (byte) 0xfc, (byte) 0x86, (byte) 0xd7, (byte) 0x4f, (byte) 0x33, (byte) 0xa6, (byte) 0x78, (byte) 0x17, (byte) 0x96, (byte) 0xc9,
            (byte) 0xc3, (byte) 0x2d, (byte) 0x0d, (byte) 0x32, (byte) 0xa5, (byte) 0xab, (byte) 0xcd, (byte) 0x05, (byte) 0x27, (byte) 0xe2, (byte) 0xf7, (byte) 0x10,
            (byte) 0xa3, (byte) 0x96, (byte) 0x13, (byte) 0xc4, (byte) 0x2f, (byte) 0x99, (byte) 0xc0, (byte) 0x27, (byte) 0xbf, (byte) 0xed, (byte) 0x04, (byte) 0x9c,
            (byte) 0x3c, (byte) 0x27, (byte) 0x58, (byte) 0x04, (byte) 0xb6, (byte) 0xb2, (byte) 0x19, (byte) 0xf9, (byte) 0xc1, (byte) 0x2f, (byte) 0x02, (byte) 0xe9,
            (byte) 0x48, (byte) 0x63, (byte) 0xec, (byte) 0xa1, (byte) 0xb6, (byte) 0x42, (byte) 0xa0, (byte) 0x9d, (byte) 0x48, (byte) 0x25, (byte) 0xf8, (byte) 0xb3,
            (byte) 0x9d, (byte) 0xd0, (byte) 0xe8, (byte) 0x6a, (byte) 0xf9, (byte) 0x48, (byte) 0x4d, (byte) 0xa1, (byte) 0xc2, (byte) 0xba, (byte) 0x86, (byte) 0x30,
            (byte) 0x42, (byte) 0xea, (byte) 0x9d, (byte) 0xb3, (byte) 0x08, (byte) 0x6c, (byte) 0x19, (byte) 0x0e, (byte) 0x48, (byte) 0xb3, (byte) 0x9d, (byte) 0x66,
            (byte) 0xeb, (byte) 0x00, (byte) 0x06, (byte) 0xa2, (byte) 0x5a, (byte) 0xee, (byte) 0xa1, (byte) 0x1b, (byte) 0x13, (byte) 0x87, (byte) 0x3c, (byte) 0xd7,
            (byte) 0x19, (byte) 0xe6, (byte) 0x55, (byte) 0xbd
    };
    private final DiffieHellman keys;
    private final Inner inner;
    private final ScheduledExecutorService scheduler = Executors.newSingleThreadScheduledExecutor(new NameThreadFactory(r -> "session-scheduler-" + r.hashCode()));
    private final ExecutorService executorService = Executors.newCachedThreadPool(new NameThreadFactory(r -> "handle-packet-" + r.hashCode()));
    private final AtomicBoolean authLock = new AtomicBoolean(false);
    private final OkHttpClient client;
    private final List<CloseListener> closeListeners = Collections.synchronizedList(new ArrayList<>());
    private final List<ReconnectionListener> reconnectionListeners = Collections.synchronizedList(new ArrayList<>());
    private ConnectionHolder conn;
    private CipherPair cipherPair;
    private Receiver receiver;
    private Authentication.APWelcome apWelcome = null;
    private MercuryClient mercuryClient;
    private Player player;
    private AudioKeyManager audioKeyManager;
    private ChannelManager channelManager;
    private TokenProvider tokenProvider;
    private CdnManager cdnManager;
    private CacheManager cacheManager;
    private DealerClient dealer;
    private ApiClient api;
    private SearchManager search;
    private PlayableContentFeeder contentFeeder;
    private String countryCode = null;
    private volatile boolean closed = false;
    private volatile ScheduledFuture<?> scheduledReconnect = null;

    private Session(Inner inner, String addr) throws IOException {
        this.inner = inner;
        this.keys = new DiffieHellman(inner.random);
        this.conn = ConnectionHolder.create(addr, inner.configuration);
        this.client = createClient(inner.configuration);

        LOGGER.info(String.format("Created new session! {deviceId: %s, ap: %s, proxy: %b} ", inner.deviceId, addr, inner.configuration.proxyEnabled()));
    }

    @NotNull
    private static OkHttpClient createClient(@NotNull ProxyConfiguration conf) {
        OkHttpClient.Builder builder = new OkHttpClient.Builder();
        builder.retryOnConnectionFailure(true);

        if (conf.proxyEnabled() && conf.proxyType() != Proxy.Type.DIRECT) {
            builder.proxy(new Proxy(conf.proxyType(), new InetSocketAddress(conf.proxyAddress(), conf.proxyPort())));
            if (conf.proxyAuth()) {
                builder.proxyAuthenticator(new Authenticator() {
                    final String username = conf.proxyUsername();
                    final String password = conf.proxyPassword();

                    @Override
                    public Request authenticate(Route route, @NotNull Response response) {
                        String credential = Credentials.basic(username, password);
                        return response.request().newBuilder()
                                .header("Proxy-Authorization", credential)
                                .build();
                    }
                });
            }
        }

        return builder.build();
    }

    private static int readBlobInt(ByteBuffer buffer) {
        int lo = buffer.get();
        if ((lo & 0x80) == 0) return lo;
        int hi = buffer.get();
        return lo & 0x7f | hi << 7;
    }

    @NotNull
    static Session from(@NotNull Inner inner) throws IOException {
        ApResolver.fillPool();
        TimeProvider.init(inner.configuration);
        return new Session(inner, ApResolver.getRandomAccesspoint());
    }

    @NotNull
    public OkHttpClient client() {
        return client;
    }

    void connect() throws IOException, GeneralSecurityException, SpotifyAuthenticationException {
        Accumulator acc = new Accumulator();

        // Send ClientHello

        byte[] nonce = new byte[0x10];
        inner.random.nextBytes(nonce);

        Keyexchange.ClientHello clientHello = Keyexchange.ClientHello.newBuilder()
                .setBuildInfo(Version.standardBuildInfo())
                .addCryptosuitesSupported(Keyexchange.Cryptosuite.CRYPTO_SUITE_SHANNON)
                .setLoginCryptoHello(Keyexchange.LoginCryptoHelloUnion.newBuilder()
                        .setDiffieHellman(Keyexchange.LoginCryptoDiffieHellmanHello.newBuilder()
                                .setGc(ByteString.copyFrom(keys.publicKeyArray()))
                                .setServerKeysKnown(1)
                                .build())
                        .build())
                .setClientNonce(ByteString.copyFrom(nonce))
                .setPadding(ByteString.copyFrom(new byte[]{0x1e}))
                .build();

        byte[] clientHelloBytes = clientHello.toByteArray();
        int length = 2 + 4 + clientHelloBytes.length;
        conn.out.writeByte(0);
        conn.out.writeByte(4);
        conn.out.writeInt(length);
        conn.out.write(clientHelloBytes);
        conn.out.flush();

        acc.writeByte(0);
        acc.writeByte(4);
        acc.writeInt(length);
        acc.write(clientHelloBytes);


        // Read APResponseMessage

        length = conn.in.readInt();
        acc.writeInt(length);
        byte[] buffer = new byte[length - 4];
        conn.in.readFully(buffer);
        acc.write(buffer);
        acc.dump();

        Keyexchange.APResponseMessage apResponseMessage = Keyexchange.APResponseMessage.parseFrom(buffer);
        byte[] sharedKey = Utils.toByteArray(keys.computeSharedKey(apResponseMessage.getChallenge().getLoginCryptoChallenge().getDiffieHellman().getGs().toByteArray()));


        // Check gs_signature

        KeyFactory factory = KeyFactory.getInstance("RSA");
        PublicKey publicKey = factory.generatePublic(new RSAPublicKeySpec(new BigInteger(1, serverKey), BigInteger.valueOf(65537)));

        Signature sig = Signature.getInstance("SHA1withRSA");
        sig.initVerify(publicKey);
        sig.update(apResponseMessage.getChallenge().getLoginCryptoChallenge().getDiffieHellman().getGs().toByteArray());
        if (!sig.verify(apResponseMessage.getChallenge().getLoginCryptoChallenge().getDiffieHellman().getGsSignature().toByteArray()))
            throw new GeneralSecurityException("Failed signature check!");


        // Solve challenge

        ByteArrayOutputStream data = new ByteArrayOutputStream(0x64);

        Mac mac = Mac.getInstance("HmacSHA1");
        mac.init(new SecretKeySpec(sharedKey, "HmacSHA1"));
        for (int i = 1; i < 6; i++) {
            mac.update(acc.array());
            mac.update(new byte[]{(byte) i});
            data.write(mac.doFinal());
            mac.reset();
        }

        byte[] dataArray = data.toByteArray();
        mac = Mac.getInstance("HmacSHA1");
        mac.init(new SecretKeySpec(Arrays.copyOfRange(dataArray, 0, 0x14), "HmacSHA1"));
        mac.update(acc.array());

        byte[] challenge = mac.doFinal();
        Keyexchange.ClientResponsePlaintext clientResponsePlaintext = Keyexchange.ClientResponsePlaintext.newBuilder()
                .setLoginCryptoResponse(Keyexchange.LoginCryptoResponseUnion.newBuilder()
                        .setDiffieHellman(Keyexchange.LoginCryptoDiffieHellmanResponse.newBuilder()
                                .setHmac(ByteString.copyFrom(challenge)).build())
                        .build())
                .setPowResponse(Keyexchange.PoWResponseUnion.newBuilder().build())
                .setCryptoResponse(Keyexchange.CryptoResponseUnion.newBuilder().build())
                .build();

        byte[] clientResponsePlaintextBytes = clientResponsePlaintext.toByteArray();
        length = 4 + clientResponsePlaintextBytes.length;
        conn.out.writeInt(length);
        conn.out.write(clientResponsePlaintextBytes);
        conn.out.flush();

        try {
            byte[] scrap = new byte[4];
            conn.socket.setSoTimeout(300);
            int read = conn.in.read(scrap);
            if (read == scrap.length) {
                length = (scrap[0] << 24) | (scrap[1] << 16) | (scrap[2] << 8) | (scrap[3] & 0xFF);
                byte[] payload = new byte[length - 4];
                conn.in.readFully(payload);
                Keyexchange.APLoginFailed failed = Keyexchange.APResponseMessage.parseFrom(payload).getLoginFailed();
                throw new SpotifyAuthenticationException(failed);
            } else if (read > 0) {
                throw new IllegalStateException("Read unknown data!");
            }
        } catch (SocketTimeoutException ignored) {
        } finally {
            conn.socket.setSoTimeout(0);
        }


        // Init Shannon cipher

        cipherPair = new CipherPair(Arrays.copyOfRange(data.toByteArray(), 0x14, 0x34),
                Arrays.copyOfRange(data.toByteArray(), 0x34, 0x54));

        synchronized (authLock) {
            authLock.set(true);
        }

        LOGGER.info("Connected successfully!");
    }

    /**
     * Authenticates with the server and creates all the necessary components.
     * All of them should be initialized inside the synchronized block and MUST NOT call any method on this {@link Session} object.
     */
    void authenticate(@NotNull Authentication.LoginCredentials credentials) throws IOException, GeneralSecurityException, SpotifyAuthenticationException, MercuryClient.MercuryException {
        authenticatePartial(credentials, false);

        synchronized (authLock) {
            mercuryClient = new MercuryClient(this);
            tokenProvider = new TokenProvider(this);
            audioKeyManager = new AudioKeyManager(this);
            channelManager = new ChannelManager(this);
            api = new ApiClient(this);
            cdnManager = new CdnManager(this);
            contentFeeder = new PlayableContentFeeder(this);
            cacheManager = new CacheManager(inner.configuration);
            dealer = new DealerClient(this);
            player = new Player(inner.configuration, this);
            search = new SearchManager(this);

            authLock.set(false);
            authLock.notifyAll();
        }

        dealer.connect();
        player.initState();

        TimeProvider.init(this);

        LOGGER.info(String.format("Authenticated as %s!", apWelcome.getCanonicalUsername()));
    }

    /**
     * Authenticates with the server. Does not create all the components unlike {@link Session#authenticate(Authentication.LoginCredentials)}.
     *
     * @param removeLock Whether {@link Session#authLock} should be released or not.
     *                   {@code false} for {@link Session#authenticate(Authentication.LoginCredentials)},
     *                   {@code true} for {@link Session#reconnect()}.
     */
    private void authenticatePartial(@NotNull Authentication.LoginCredentials credentials, boolean removeLock) throws IOException, GeneralSecurityException, SpotifyAuthenticationException {
        if (cipherPair == null) throw new IllegalStateException("Connection not established!");

        Authentication.ClientResponseEncrypted clientResponseEncrypted = Authentication.ClientResponseEncrypted.newBuilder()
                .setLoginCredentials(credentials)
                .setSystemInfo(Authentication.SystemInfo.newBuilder()
                        .setOs(Authentication.Os.OS_UNKNOWN)
                        .setCpuFamily(Authentication.CpuFamily.CPU_UNKNOWN)
                        .setSystemInformationString(Version.systemInfoString())
                        .setDeviceId(inner.deviceId)
                        .build())
                .setVersionString(Version.versionString())
                .build();

        sendUnchecked(Packet.Type.Login, clientResponseEncrypted.toByteArray());

        Packet packet = cipherPair.receiveEncoded(conn.in);
        if (packet.is(Packet.Type.APWelcome)) {
            apWelcome = Authentication.APWelcome.parseFrom(packet.payload);

            receiver = new Receiver();
            new Thread(receiver, "session-packet-receiver").start();

            byte[] bytes0x0f = new byte[20];
            random().nextBytes(bytes0x0f);
            sendUnchecked(Packet.Type.Unknown_0x0f, bytes0x0f);

            ByteBuffer preferredLocale = ByteBuffer.allocate(18 + 5);
            preferredLocale.put((byte) 0x0).put((byte) 0x0).put((byte) 0x10).put((byte) 0x0).put((byte) 0x02);
            preferredLocale.put("preferred-locale".getBytes());
            preferredLocale.put(inner.configuration.preferredLocale().getBytes());
            sendUnchecked(Packet.Type.PreferredLocale, preferredLocale.array());

            if (removeLock) {
                synchronized (authLock) {
                    authLock.set(false);
                    authLock.notifyAll();
                }
            }

            if (conf().storeCredentials()) {
                ByteString reusable = apWelcome.getReusableAuthCredentials();
                Authentication.AuthenticationType reusableType = apWelcome.getReusableAuthCredentialsType();

                JsonObject obj = new JsonObject();
                obj.addProperty("username", apWelcome.getCanonicalUsername());
                obj.addProperty("credentials", Utils.toBase64(reusable));
                obj.addProperty("type", reusableType.name());

                File storeFile = conf().credentialsFile();
                if (storeFile == null) throw new IllegalArgumentException();
                try (FileOutputStream out = new FileOutputStream(storeFile)) {
                    out.write(obj.toString().getBytes());
                }
            }
        } else if (packet.is(Packet.Type.AuthFailure)) {
            throw new SpotifyAuthenticationException(Keyexchange.APLoginFailed.parseFrom(packet.payload));
        } else {
            throw new IllegalStateException("Unknown CMD 0x" + Integer.toHexString(packet.cmd));
        }
    }

    @Override
    public void close() throws IOException {
        if (receiver != null) {
            receiver.stop();
            receiver = null;
        }

        if (dealer != null) {
            dealer.close();
            dealer = null;
        }

        if (player != null) {
            player.close();
            player = null;
        }

        if (audioKeyManager != null) {
            audioKeyManager.close();
            audioKeyManager = null;
        }

        if (channelManager != null) {
            channelManager.close();
            channelManager = null;
        }

        if (mercuryClient != null) {
            mercuryClient.close();
            mercuryClient = null;
        }

        executorService.shutdown();
        conn.socket.close();

        apWelcome = null;
        cipherPair = null;
        closed = true;

        synchronized (closeListeners) {
            Iterator<CloseListener> i = closeListeners.iterator();
            while (i.hasNext()) {
                i.next().onClosed();
                i.remove();
            }
        }

        LOGGER.info(String.format("Closed session. {deviceId: %s, ap: %s} ", inner.deviceId, conn.socket.getInetAddress()));
    }

    private void sendUnchecked(Packet.Type cmd, byte[] payload) throws IOException {
        cipherPair.sendEncoded(conn.out, cmd.val, payload);
    }

    private void waitAuthLock() {
        if (closed) throw new IllegalStateException("Session is closed!");

        synchronized (authLock) {
            if (cipherPair == null || authLock.get()) {
                try {
                    authLock.wait();
                } catch (InterruptedException ex) {
                    throw new IllegalStateException(ex);
                }
            }
        }
    }

    public void send(Packet.Type cmd, byte[] payload) throws IOException {
        waitAuthLock();
        sendUnchecked(cmd, payload);
    }

    @NotNull
    public MercuryClient mercury() {
        waitAuthLock();
        if (mercuryClient == null) throw new IllegalStateException("Session isn't authenticated!");
        return mercuryClient;
    }

    @NotNull
    public AudioKeyManager audioKey() {
        waitAuthLock();
        if (audioKeyManager == null) throw new IllegalStateException("Session isn't authenticated!");
        return audioKeyManager;
    }

    @NotNull
    public CacheManager cache() {
        waitAuthLock();
        if (cacheManager == null) throw new IllegalStateException("Session isn't authenticated!");
        return cacheManager;
    }

    @NotNull
    public CdnManager cdn() {
        waitAuthLock();
        if (cdnManager == null) throw new IllegalStateException("Session isn't authenticated!");
        return cdnManager;
    }

    @NotNull
    public ChannelManager channel() {
        waitAuthLock();
        if (channelManager == null) throw new IllegalStateException("Session isn't authenticated!");
        return channelManager;
    }

    @NotNull
    public TokenProvider tokens() {
        waitAuthLock();
        if (tokenProvider == null) throw new IllegalStateException("Session isn't authenticated!");
        return tokenProvider;
    }

    @NotNull
    public DealerClient dealer() {
        waitAuthLock();
        if (dealer == null) throw new IllegalStateException("Session isn't authenticated!");
        return dealer;
    }

    @NotNull
    public ApiClient api() {
        waitAuthLock();
        if (api == null) throw new IllegalStateException("Session isn't authenticated!");
        return api;
    }

    @NotNull
    public PlayableContentFeeder contentFeeder() {
        waitAuthLock();
        if (contentFeeder == null) throw new IllegalStateException("Session isn't authenticated!");
        return contentFeeder;
    }

    @NotNull
    public Player player() {
        waitAuthLock();
        if (player == null) throw new IllegalStateException("Session isn't authenticated!");
        return player;
    }

    @NotNull
    public SearchManager search() {
        waitAuthLock();
        if (search == null) throw new IllegalStateException("Session isn't authenticated!");
        return search;
    }

    @NotNull
    public String username() {
        return apWelcome().getCanonicalUsername();
    }

    @NotNull
    public Authentication.APWelcome apWelcome() {
        waitAuthLock();
        if (apWelcome == null) throw new IllegalStateException("Session isn't authenticated!");
        return apWelcome;
    }

    public boolean valid() {
        if (closed) return false;

        waitAuthLock();
        return apWelcome != null && conn != null && !conn.socket.isClosed();
    }

    public boolean reconnecting() {
        return !closed && conn == null;
    }

    @NotNull
    public String deviceId() {
        return inner.deviceId;
    }

    @NotNull
    public Connect.DeviceType deviceType() {
        return inner.deviceType;
    }

    @NotNull
    ExecutorService executor() {
        return executorService;
    }

    @NotNull
    public String deviceName() {
        return inner.deviceName;
    }

    @NotNull
    public Random random() {
        return inner.random;
    }

    private void reconnect() {
        synchronized (reconnectionListeners) {
            reconnectionListeners.forEach(ReconnectionListener::onConnectionDropped);
        }

        try {
            if (conn != null) {
                conn.socket.close();
                receiver.stop();
            }

            conn = ConnectionHolder.create(ApResolver.getRandomAccesspoint(), conf());
            connect();
            authenticatePartial(Authentication.LoginCredentials.newBuilder()
                    .setUsername(apWelcome.getCanonicalUsername())
                    .setTyp(apWelcome.getReusableAuthCredentialsType())
                    .setAuthData(apWelcome.getReusableAuthCredentials())
                    .build(), true);

            LOGGER.info(String.format("Re-authenticated as %s!", apWelcome.getCanonicalUsername()));

            synchronized (reconnectionListeners) {
                reconnectionListeners.forEach(ReconnectionListener::onConnectionEstablished);
            }
        } catch (IOException | GeneralSecurityException | SpotifyAuthenticationException ex) {
            conn = null;
            LOGGER.error("Failed reconnecting, retrying in 10 seconds...", ex);
            scheduler.schedule(this::reconnect, 10, TimeUnit.SECONDS);
        }
    }

    @NotNull
    public AbsConfiguration conf() {
        return inner.configuration;
    }

    @Nullable
    public String countryCode() {
        return countryCode;
    }

    public void addCloseListener(@NotNull CloseListener listener) {
        if (!closeListeners.contains(listener)) closeListeners.add(listener);
    }

    public void addReconnectionListener(@NotNull ReconnectionListener listener) {
        if (!reconnectionListeners.contains(listener)) reconnectionListeners.add(listener);
    }

    public interface ReconnectionListener {
        void onConnectionDropped();

        void onConnectionEstablished();
    }

    public interface ProxyConfiguration {
        boolean proxyEnabled();

        @NotNull
        Proxy.Type proxyType();

        @NotNull
        String proxyAddress();

        int proxyPort();

        boolean proxyAuth();

        @NotNull
        String proxyUsername();

        @NotNull
        String proxyPassword();
    }

    public interface CloseListener {
        void onClosed();
    }

    static class Inner {
        final Connect.DeviceType deviceType;
        final String deviceName;
        final SecureRandom random;
        final String deviceId;
        final AbsConfiguration configuration;

        private Inner(Connect.DeviceType deviceType, String deviceName, AbsConfiguration configuration) {
            this.deviceType = deviceType;
            this.deviceName = deviceName;
            this.configuration = configuration;
            this.random = new SecureRandom();

            final String configuredDeviceId = configuration.deviceId();
            this.deviceId = (configuredDeviceId == null || configuredDeviceId.isEmpty()) ? Utils.randomString(random, 40) : configuredDeviceId;
        }

        @NotNull
        static Inner from(@NotNull AbsConfiguration configuration) {
            String deviceName = configuration.deviceName();
            if (deviceName == null || deviceName.isEmpty())
                throw new IllegalArgumentException("Device name required: " + deviceName);

            Connect.DeviceType deviceType = configuration.deviceType();
            if (deviceType == null)
                throw new IllegalArgumentException("Device type required!");

            return new Inner(deviceType, deviceName, configuration);
        }

        @NotNull Authentication.LoginCredentials decryptBlob(String username, byte[] encryptedBlob) throws GeneralSecurityException, IOException {
            encryptedBlob = Base64.getDecoder().decode(encryptedBlob);

            byte[] secret = MessageDigest.getInstance("SHA-1").digest(deviceId.getBytes());
            byte[] baseKey = PBKDF2.HmacSHA1(secret, username.getBytes(), 0x100, 20);

            byte[] key = ByteBuffer.allocate(24)
                    .put(MessageDigest.getInstance("SHA-1").digest(baseKey))
                    .putInt(20)
                    .array();

            Cipher aes = Cipher.getInstance("AES/ECB/NoPadding");
            aes.init(Cipher.DECRYPT_MODE, new SecretKeySpec(key, "AES"));
            byte[] decryptedBlob = aes.doFinal(encryptedBlob);

            int l = decryptedBlob.length;
            for (int i = 0; i < l - 0x10; i++)
                decryptedBlob[l - i - 1] ^= decryptedBlob[l - i - 0x11];

            ByteBuffer blob = ByteBuffer.wrap(decryptedBlob);
            blob.get();
            int len = readBlobInt(blob);
            blob.get(new byte[len]);
            blob.get();

            int typeInt = readBlobInt(blob);
            Authentication.AuthenticationType type = Authentication.AuthenticationType.forNumber(typeInt);
            if (type == null)
                throw new IOException(new IllegalArgumentException("Unknown AuthenticationType: " + typeInt));

            blob.get();

            len = readBlobInt(blob);
            byte[] authData = new byte[len];
            blob.get(authData);

            return Authentication.LoginCredentials.newBuilder()
                    .setUsername(username)
                    .setTyp(type)
                    .setAuthData(ByteString.copyFrom(authData))
                    .build();
        }
    }

    /**
     * Builder for setting up a {@link Session} object.
     */
    public static class Builder {
        private final Inner inner;
        private final AuthConfiguration authConf;
        private Authentication.LoginCredentials loginCredentials = null;

        public Builder(@NotNull Connect.DeviceType deviceType, @NotNull String deviceName, @NotNull AbsConfiguration configuration) {
            this.inner = new Inner(deviceType, deviceName, configuration);
            this.authConf = configuration;
        }

        public Builder(@NotNull AbsConfiguration configuration) {
            this.inner = Inner.from(configuration);
            this.authConf = configuration;
        }

        /**
         * Authenticate with your Facebook account, will prompt to open a link in the browser.
         */
        @NotNull
        public Builder facebook() throws IOException {
            try (FacebookAuthenticator authenticator = new FacebookAuthenticator()) {
                loginCredentials = authenticator.lockUntilCredentials();
                return this;
            } catch (InterruptedException ex) {
                throw new IOException(ex);
            }
        }

        /**
         * Authenticate with a saved credentials blob.
         *
         * @param username Your Spotify username
         * @param blob     The Base64-decoded blob
         */
        @NotNull
        public Builder blob(String username, byte[] blob) throws GeneralSecurityException, IOException {
            loginCredentials = inner.decryptBlob(username, blob);
            return this;
        }

        /**
         * Authenticate with username and password. The credentials won't be saved.
         *
         * @param username Your Spotify username
         * @param password Your Spotify password
         */
        @NotNull
        public Builder userPass(@NotNull String username, @NotNull String password) {
            loginCredentials = Authentication.LoginCredentials.newBuilder()
                    .setUsername(username)
                    .setTyp(Authentication.AuthenticationType.AUTHENTICATION_USER_PASS)
                    .setAuthData(ByteString.copyFromUtf8(password))
                    .build();
            return this;
        }

        /**
         * Creates a connected and fully authenticated {@link Session} object.
         */
        @NotNull
        public Session create() throws IOException, GeneralSecurityException, SpotifyAuthenticationException, MercuryClient.MercuryException {
            if (authConf.storeCredentials()) {
                File storeFile = authConf.credentialsFile();
                if (storeFile != null && storeFile.exists()) {
                    JsonObject obj = JsonParser.parseReader(new FileReader(storeFile)).getAsJsonObject();
                    loginCredentials = Authentication.LoginCredentials.newBuilder()
                            .setTyp(Authentication.AuthenticationType.valueOf(obj.get("type").getAsString()))
                            .setUsername(obj.get("username").getAsString())
                            .setAuthData(Utils.fromBase64(obj.get("credentials").getAsString()))
                            .build();
                }
            }

            if (loginCredentials == null) {
<<<<<<< HEAD
                if (authConf != null) {
                    String blob = authConf.authBlob();
                    String username = authConf.authUsername();
                    String password = authConf.authPassword();

                    switch (authConf.authStrategy()) {
                        case FACEBOOK:
                            facebook();
                            break;
                        case BLOB:
                            if(!inner.deviceId.equals(inner.configuration.deviceId())) throw new IllegalArgumentException("Missing deviceId! Must not be empty when using " + authConf.authStrategy());
                            if (username == null) throw new IllegalArgumentException("Missing authUsername!");
                            if (blob == null) throw new IllegalArgumentException("Missing authBlob!");
                            blob(username, Base64.getDecoder().decode(blob));
                            break;
                        case USER_PASS:
                            if (username == null) throw new IllegalArgumentException("Missing authUsername!");
                            if (password == null) throw new IllegalArgumentException("Missing authPassword!");
                            userPass(username, password);
                            break;
                        case ZEROCONF:
                            throw new IllegalStateException("Cannot handle ZEROCONF! Use ZeroconfServer.");
                        default:
                            throw new IllegalStateException("Unknown auth authStrategy: " + authConf.authStrategy());
                    }
                } else {
                    throw new IllegalStateException("Missing credentials!");
=======
                String blob = authConf.authBlob();
                String username = authConf.authUsername();
                String password = authConf.authPassword();

                switch (authConf.authStrategy()) {
                    case FACEBOOK:
                        facebook();
                        break;
                    case BLOB:
                        if (username == null) throw new IllegalArgumentException("Missing authUsername!");
                        if (blob == null) throw new IllegalArgumentException("Missing authBlob!");
                        blob(username, Base64.getDecoder().decode(blob));
                        break;
                    case USER_PASS:
                        if (username == null) throw new IllegalArgumentException("Missing authUsername!");
                        if (password == null) throw new IllegalArgumentException("Missing authPassword!");
                        userPass(username, password);
                        break;
                    case ZEROCONF:
                        throw new IllegalStateException("Cannot handle ZEROCONF! Use ZeroconfServer.");
                    default:
                        throw new IllegalStateException("Unknown auth authStrategy: " + authConf.authStrategy());
>>>>>>> d9b2c8ed
                }
            }

            Session session = Session.from(inner);
            session.connect();
            session.authenticate(loginCredentials);
            return session;
        }
    }

    public static class SpotifyAuthenticationException extends Exception {
        private SpotifyAuthenticationException(Keyexchange.APLoginFailed loginFailed) {
            super(loginFailed.getErrorCode().name());
        }
    }

    private static class Accumulator extends DataOutputStream {
        private byte[] bytes;

        Accumulator() {
            super(new ByteArrayOutputStream());
        }

        void dump() throws IOException {
            bytes = ((ByteArrayOutputStream) this.out).toByteArray();
            this.close();
        }

        @NotNull
        byte[] array() {
            return bytes;
        }
    }

    private static class ConnectionHolder {
        final Socket socket;
        final DataInputStream in;
        final DataOutputStream out;

        private ConnectionHolder(@NotNull Socket socket) throws IOException {
            this.socket = socket;
            this.in = new DataInputStream(socket.getInputStream());
            this.out = new DataOutputStream(socket.getOutputStream());
        }

        @NotNull
        static ConnectionHolder create(@NotNull String addr, @NotNull ProxyConfiguration conf) throws IOException {
            int colon = addr.indexOf(':');
            String apAddr = addr.substring(0, colon);
            int apPort = Integer.parseInt(addr.substring(colon + 1));
            if (!conf.proxyEnabled() || conf.proxyType() == Proxy.Type.DIRECT)
                return new ConnectionHolder(new Socket(apAddr, apPort));

            switch (conf.proxyType()) {
                case HTTP:
                    Socket sock = new Socket(conf.proxyAddress(), conf.proxyPort());
                    OutputStream out = sock.getOutputStream();
                    DataInputStream in = new DataInputStream(sock.getInputStream());

                    out.write(String.format("CONNECT %s:%d HTTP/1.0\n", apAddr, apPort).getBytes());
                    if (conf.proxyAuth()) {
                        out.write("Proxy-Authorization: Basic ".getBytes());
                        out.write(Base64.getEncoder().encodeToString(String.format("%s:%s\n", conf.proxyUsername(), conf.proxyPassword()).getBytes()).getBytes());
                    }

                    out.write('\n');
                    out.flush();

                    String sl = Utils.readLine(in);
                    if (!sl.contains("200")) throw new IOException("Failed connecting: " + sl);

                    //noinspection StatementWithEmptyBody
                    while (!Utils.readLine(in).isEmpty()) {
                        // Read all headers
                    }

                    LOGGER.info("Successfully connected to the HTTP proxy.");
                    return new ConnectionHolder(sock);
                case SOCKS:
                    if (conf.proxyAuth()) {
                        java.net.Authenticator.setDefault(new java.net.Authenticator() {
                            final String username = conf.proxyUsername();
                            final String password = conf.proxyPassword();

                            @Override
                            protected PasswordAuthentication getPasswordAuthentication() {
                                if (Objects.equals(getRequestingProtocol(), "SOCKS5") && Objects.equals(getRequestingPrompt(), "SOCKS authentication"))
                                    return new PasswordAuthentication(username, password.toCharArray());

                                return super.getPasswordAuthentication();
                            }
                        });
                    }

                    Proxy proxy = new Proxy(conf.proxyType(), new InetSocketAddress(conf.proxyAddress(), conf.proxyPort()));
                    Socket proxySocket = new Socket(proxy);
                    proxySocket.connect(new InetSocketAddress(apAddr, apPort));
                    LOGGER.info("Successfully connected to the SOCKS proxy.");
                    return new ConnectionHolder(proxySocket);
                case DIRECT:
                default:
                    throw new UnsupportedOperationException();
            }
        }
    }

    private class Receiver implements Runnable {
        private volatile boolean shouldStop = false;

        private Receiver() {
        }

        void stop() {
            shouldStop = true;
        }

        @Override
        public void run() {
            while (!shouldStop) {
                Packet packet;
                Packet.Type cmd;
                try {
                    packet = cipherPair.receiveEncoded(conn.in);
                    cmd = Packet.Type.parse(packet.cmd);
                    if (cmd == null) {
                        LOGGER.info(String.format("Skipping unknown command {cmd: 0x%s, payload: %s}", Integer.toHexString(packet.cmd), Utils.bytesToHex(packet.payload)));
                        continue;
                    }
                } catch (IOException | GeneralSecurityException ex) {
                    if (!shouldStop) {
                        LOGGER.fatal("Failed reading packet!", ex);
                        reconnect();
                    }

                    return;
                }

                if (shouldStop) return;

                switch (cmd) {
                    case Ping:
                        if (scheduledReconnect != null) scheduledReconnect.cancel(true);
                        scheduledReconnect = scheduler.schedule(() -> {
                            LOGGER.warn("Socket timed out. Reconnecting...");
                            reconnect();
                        }, 2 * 60 + 5, TimeUnit.SECONDS);

                        TimeProvider.updateWithPing(packet.payload);

                        try {
                            send(Packet.Type.Pong, packet.payload);
                        } catch (IOException ex) {
                            LOGGER.fatal("Failed sending Pong!", ex);
                        }
                        break;
                    case PongAck:
                        // Silent
                        break;
                    case CountryCode:
                        countryCode = new String(packet.payload);
                        LOGGER.info("Received CountryCode: " + countryCode);
                        break;
                    case LicenseVersion:
                        ByteBuffer licenseVersion = ByteBuffer.wrap(packet.payload);
                        short id = licenseVersion.getShort();
                        if (id != 0) {
                            byte[] buffer = new byte[licenseVersion.get()];
                            licenseVersion.get(buffer);
                            LOGGER.info(String.format("Received LicenseVersion: %d, %s", id, new String(buffer)));
                        } else {
                            LOGGER.info(String.format("Received LicenseVersion: %d", id));
                        }
                        break;
                    case Unknown_0x10:
                        LOGGER.debug("Received 0x10: " + Utils.bytesToHex(packet.payload));
                        break;
                    case MercurySub:
                    case MercuryUnsub:
                    case MercuryEvent:
                    case MercuryReq:
                        mercury().dispatch(packet);
                        break;
                    case AesKey:
                    case AesKeyError:
                        audioKey().dispatch(packet);
                        break;
                    case ChannelError:
                    case StreamChunkRes:
                        channel().dispatch(packet);
                        break;
                    default:
                        LOGGER.info("Skipping " + cmd.name());
                        break;
                }
            }
        }
    }
}<|MERGE_RESOLUTION|>--- conflicted
+++ resolved
@@ -806,35 +806,6 @@
             }
 
             if (loginCredentials == null) {
-<<<<<<< HEAD
-                if (authConf != null) {
-                    String blob = authConf.authBlob();
-                    String username = authConf.authUsername();
-                    String password = authConf.authPassword();
-
-                    switch (authConf.authStrategy()) {
-                        case FACEBOOK:
-                            facebook();
-                            break;
-                        case BLOB:
-                            if(!inner.deviceId.equals(inner.configuration.deviceId())) throw new IllegalArgumentException("Missing deviceId! Must not be empty when using " + authConf.authStrategy());
-                            if (username == null) throw new IllegalArgumentException("Missing authUsername!");
-                            if (blob == null) throw new IllegalArgumentException("Missing authBlob!");
-                            blob(username, Base64.getDecoder().decode(blob));
-                            break;
-                        case USER_PASS:
-                            if (username == null) throw new IllegalArgumentException("Missing authUsername!");
-                            if (password == null) throw new IllegalArgumentException("Missing authPassword!");
-                            userPass(username, password);
-                            break;
-                        case ZEROCONF:
-                            throw new IllegalStateException("Cannot handle ZEROCONF! Use ZeroconfServer.");
-                        default:
-                            throw new IllegalStateException("Unknown auth authStrategy: " + authConf.authStrategy());
-                    }
-                } else {
-                    throw new IllegalStateException("Missing credentials!");
-=======
                 String blob = authConf.authBlob();
                 String username = authConf.authUsername();
                 String password = authConf.authPassword();
@@ -857,7 +828,6 @@
                         throw new IllegalStateException("Cannot handle ZEROCONF! Use ZeroconfServer.");
                     default:
                         throw new IllegalStateException("Unknown auth authStrategy: " + authConf.authStrategy());
->>>>>>> d9b2c8ed
                 }
             }
 
