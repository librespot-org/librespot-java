package xyz.gianlu.librespot.core;

import com.google.gson.JsonObject;
import com.google.gson.JsonParser;
import com.google.protobuf.ByteString;
import com.spotify.Authentication;
import com.spotify.Keyexchange;
import com.spotify.connectstate.Connect;
import com.spotify.explicit.ExplicitContentPubsub;
import com.spotify.explicit.ExplicitContentPubsub.UserAttributesUpdate;
import okhttp3.Authenticator;
import okhttp3.*;
import okio.BufferedSink;
import okio.GzipSink;
import okio.Okio;
import org.apache.log4j.Logger;
import org.jetbrains.annotations.Contract;
import org.jetbrains.annotations.NotNull;
import org.jetbrains.annotations.Nullable;
import org.w3c.dom.Document;
import org.w3c.dom.Node;
import org.w3c.dom.NodeList;
import org.xml.sax.SAXException;
import xyz.gianlu.librespot.AbsConfiguration;
import xyz.gianlu.librespot.Version;
import xyz.gianlu.librespot.cache.CacheManager;
import xyz.gianlu.librespot.common.NameThreadFactory;
import xyz.gianlu.librespot.common.Utils;
import xyz.gianlu.librespot.crypto.CipherPair;
import xyz.gianlu.librespot.crypto.DiffieHellman;
import xyz.gianlu.librespot.crypto.PBKDF2;
import xyz.gianlu.librespot.crypto.Packet;
import xyz.gianlu.librespot.dealer.ApiClient;
import xyz.gianlu.librespot.dealer.DealerClient;
import xyz.gianlu.librespot.mercury.MercuryClient;
import xyz.gianlu.librespot.mercury.SubListener;
import xyz.gianlu.librespot.player.AudioKeyManager;
import xyz.gianlu.librespot.player.Player;
import xyz.gianlu.librespot.player.feeders.PlayableContentFeeder;
import xyz.gianlu.librespot.player.feeders.cdn.CdnManager;
import xyz.gianlu.librespot.player.feeders.storage.ChannelManager;

import javax.crypto.Cipher;
import javax.crypto.Mac;
import javax.crypto.spec.SecretKeySpec;
import javax.xml.parsers.DocumentBuilder;
import javax.xml.parsers.DocumentBuilderFactory;
import javax.xml.parsers.ParserConfigurationException;
import java.io.*;
import java.math.BigInteger;
import java.net.*;
import java.nio.ByteBuffer;
import java.security.*;
import java.security.spec.RSAPublicKeySpec;
import java.util.*;
import java.util.concurrent.*;
import java.util.concurrent.atomic.AtomicBoolean;

/**
 * @author Gianlu
 */
public final class Session implements Closeable, SubListener {
    private static final Logger LOGGER = Logger.getLogger(Session.class);
    private static final byte[] serverKey = new byte[]{
            (byte) 0xac, (byte) 0xe0, (byte) 0x46, (byte) 0x0b, (byte) 0xff, (byte) 0xc2, (byte) 0x30, (byte) 0xaf, (byte) 0xf4, (byte) 0x6b, (byte) 0xfe, (byte) 0xc3,
            (byte) 0xbf, (byte) 0xbf, (byte) 0x86, (byte) 0x3d, (byte) 0xa1, (byte) 0x91, (byte) 0xc6, (byte) 0xcc, (byte) 0x33, (byte) 0x6c, (byte) 0x93, (byte) 0xa1,
            (byte) 0x4f, (byte) 0xb3, (byte) 0xb0, (byte) 0x16, (byte) 0x12, (byte) 0xac, (byte) 0xac, (byte) 0x6a, (byte) 0xf1, (byte) 0x80, (byte) 0xe7, (byte) 0xf6,
            (byte) 0x14, (byte) 0xd9, (byte) 0x42, (byte) 0x9d, (byte) 0xbe, (byte) 0x2e, (byte) 0x34, (byte) 0x66, (byte) 0x43, (byte) 0xe3, (byte) 0x62, (byte) 0xd2,
            (byte) 0x32, (byte) 0x7a, (byte) 0x1a, (byte) 0x0d, (byte) 0x92, (byte) 0x3b, (byte) 0xae, (byte) 0xdd, (byte) 0x14, (byte) 0x02, (byte) 0xb1, (byte) 0x81,
            (byte) 0x55, (byte) 0x05, (byte) 0x61, (byte) 0x04, (byte) 0xd5, (byte) 0x2c, (byte) 0x96, (byte) 0xa4, (byte) 0x4c, (byte) 0x1e, (byte) 0xcc, (byte) 0x02,
            (byte) 0x4a, (byte) 0xd4, (byte) 0xb2, (byte) 0x0c, (byte) 0x00, (byte) 0x1f, (byte) 0x17, (byte) 0xed, (byte) 0xc2, (byte) 0x2f, (byte) 0xc4, (byte) 0x35,
            (byte) 0x21, (byte) 0xc8, (byte) 0xf0, (byte) 0xcb, (byte) 0xae, (byte) 0xd2, (byte) 0xad, (byte) 0xd7, (byte) 0x2b, (byte) 0x0f, (byte) 0x9d, (byte) 0xb3,
            (byte) 0xc5, (byte) 0x32, (byte) 0x1a, (byte) 0x2a, (byte) 0xfe, (byte) 0x59, (byte) 0xf3, (byte) 0x5a, (byte) 0x0d, (byte) 0xac, (byte) 0x68, (byte) 0xf1,
            (byte) 0xfa, (byte) 0x62, (byte) 0x1e, (byte) 0xfb, (byte) 0x2c, (byte) 0x8d, (byte) 0x0c, (byte) 0xb7, (byte) 0x39, (byte) 0x2d, (byte) 0x92, (byte) 0x47,
            (byte) 0xe3, (byte) 0xd7, (byte) 0x35, (byte) 0x1a, (byte) 0x6d, (byte) 0xbd, (byte) 0x24, (byte) 0xc2, (byte) 0xae, (byte) 0x25, (byte) 0x5b, (byte) 0x88,
            (byte) 0xff, (byte) 0xab, (byte) 0x73, (byte) 0x29, (byte) 0x8a, (byte) 0x0b, (byte) 0xcc, (byte) 0xcd, (byte) 0x0c, (byte) 0x58, (byte) 0x67, (byte) 0x31,
            (byte) 0x89, (byte) 0xe8, (byte) 0xbd, (byte) 0x34, (byte) 0x80, (byte) 0x78, (byte) 0x4a, (byte) 0x5f, (byte) 0xc9, (byte) 0x6b, (byte) 0x89, (byte) 0x9d,
            (byte) 0x95, (byte) 0x6b, (byte) 0xfc, (byte) 0x86, (byte) 0xd7, (byte) 0x4f, (byte) 0x33, (byte) 0xa6, (byte) 0x78, (byte) 0x17, (byte) 0x96, (byte) 0xc9,
            (byte) 0xc3, (byte) 0x2d, (byte) 0x0d, (byte) 0x32, (byte) 0xa5, (byte) 0xab, (byte) 0xcd, (byte) 0x05, (byte) 0x27, (byte) 0xe2, (byte) 0xf7, (byte) 0x10,
            (byte) 0xa3, (byte) 0x96, (byte) 0x13, (byte) 0xc4, (byte) 0x2f, (byte) 0x99, (byte) 0xc0, (byte) 0x27, (byte) 0xbf, (byte) 0xed, (byte) 0x04, (byte) 0x9c,
            (byte) 0x3c, (byte) 0x27, (byte) 0x58, (byte) 0x04, (byte) 0xb6, (byte) 0xb2, (byte) 0x19, (byte) 0xf9, (byte) 0xc1, (byte) 0x2f, (byte) 0x02, (byte) 0xe9,
            (byte) 0x48, (byte) 0x63, (byte) 0xec, (byte) 0xa1, (byte) 0xb6, (byte) 0x42, (byte) 0xa0, (byte) 0x9d, (byte) 0x48, (byte) 0x25, (byte) 0xf8, (byte) 0xb3,
            (byte) 0x9d, (byte) 0xd0, (byte) 0xe8, (byte) 0x6a, (byte) 0xf9, (byte) 0x48, (byte) 0x4d, (byte) 0xa1, (byte) 0xc2, (byte) 0xba, (byte) 0x86, (byte) 0x30,
            (byte) 0x42, (byte) 0xea, (byte) 0x9d, (byte) 0xb3, (byte) 0x08, (byte) 0x6c, (byte) 0x19, (byte) 0x0e, (byte) 0x48, (byte) 0xb3, (byte) 0x9d, (byte) 0x66,
            (byte) 0xeb, (byte) 0x00, (byte) 0x06, (byte) 0xa2, (byte) 0x5a, (byte) 0xee, (byte) 0xa1, (byte) 0x1b, (byte) 0x13, (byte) 0x87, (byte) 0x3c, (byte) 0xd7,
            (byte) 0x19, (byte) 0xe6, (byte) 0x55, (byte) 0xbd
    };
    private final DiffieHellman keys;
    private final Inner inner;
    private final ScheduledExecutorService scheduler = Executors.newSingleThreadScheduledExecutor(new NameThreadFactory(r -> "session-scheduler-" + r.hashCode()));
    private final ExecutorService executorService = Executors.newCachedThreadPool(new NameThreadFactory(r -> "handle-packet-" + r.hashCode()));
    private final AtomicBoolean authLock = new AtomicBoolean(false);
    private final OkHttpClient client;
    private final List<CloseListener> closeListeners = Collections.synchronizedList(new ArrayList<>());
    private final List<ReconnectionListener> reconnectionListeners = Collections.synchronizedList(new ArrayList<>());
    private final Map<String, String> userAttributes = Collections.synchronizedMap(new HashMap<>());
    private ConnectionHolder conn;
    private volatile CipherPair cipherPair;
    private Receiver receiver;
    private Authentication.APWelcome apWelcome = null;
    private MercuryClient mercuryClient;
    private Player player;
    private AudioKeyManager audioKeyManager;
    private ChannelManager channelManager;
    private TokenProvider tokenProvider;
    private CdnManager cdnManager;
    private CacheManager cacheManager;
    private DealerClient dealer;
    private ApiClient api;
    private SearchManager search;
    private PlayableContentFeeder contentFeeder;
    private EventService eventService;
    private String countryCode = null;
    private volatile boolean closed = false;
    private volatile ScheduledFuture<?> scheduledReconnect = null;

    private Session(Inner inner, String addr) throws IOException {
        this.inner = inner;
        this.keys = new DiffieHellman(inner.random);
        this.conn = ConnectionHolder.create(addr, inner.configuration);
        this.client = createClient(inner.configuration);

        LOGGER.info(String.format("Created new session! {deviceId: %s, ap: %s, proxy: %b} ", inner.deviceId, addr, inner.configuration.proxyEnabled()));
    }

    @NotNull
    private static OkHttpClient createClient(@NotNull ProxyConfiguration conf) {
        OkHttpClient.Builder builder = new OkHttpClient.Builder();
        builder.retryOnConnectionFailure(true);

        if (conf.proxyEnabled() && conf.proxyType() != Proxy.Type.DIRECT) {
            builder.proxy(new Proxy(conf.proxyType(), new InetSocketAddress(conf.proxyAddress(), conf.proxyPort())));
            if (conf.proxyAuth()) {
                builder.proxyAuthenticator(new Authenticator() {
                    final String username = conf.proxyUsername();
                    final String password = conf.proxyPassword();

                    @Override
                    public Request authenticate(Route route, @NotNull Response response) {
                        String credential = Credentials.basic(username, password);
                        return response.request().newBuilder()
                                .header("Proxy-Authorization", credential)
                                .build();
                    }
                });
            }
        }

        builder.addInterceptor(chain -> {
            Request original = chain.request();
            RequestBody body;
            if ((body = original.body()) == null || original.header("Content-Encoding") != null)
                return chain.proceed(original);

            Request compressedRequest = original.newBuilder()
                    .header("Content-Encoding", "gzip")
                    .method(original.method(), new RequestBody() {
                        @Override
                        public MediaType contentType() {
                            return body.contentType();
                        }

                        @Override
                        public long contentLength() {
                            return -1;
                        }

                        @Override
                        public void writeTo(@NotNull BufferedSink sink) throws IOException {
                            try (BufferedSink gzipSink = Okio.buffer(new GzipSink(sink))) {
                                body.writeTo(gzipSink);
                            }
                        }
                    }).build();

            return chain.proceed(compressedRequest);
        });

        return builder.build();
    }

    private static int readBlobInt(ByteBuffer buffer) {
        int lo = buffer.get();
        if ((lo & 0x80) == 0) return lo;
        int hi = buffer.get();
        return lo & 0x7f | hi << 7;
    }

    @NotNull
    static Session from(@NotNull Inner inner) throws IOException {
        ApResolver.fillPool();
        TimeProvider.init(inner.configuration);
        return new Session(inner, ApResolver.getRandomAccesspoint());
    }

    @NotNull
    public OkHttpClient client() {
        return client;
    }

    void connect() throws IOException, GeneralSecurityException, SpotifyAuthenticationException {
        Accumulator acc = new Accumulator();

        // Send ClientHello

        byte[] nonce = new byte[0x10];
        inner.random.nextBytes(nonce);

        Keyexchange.ClientHello clientHello = Keyexchange.ClientHello.newBuilder()
                .setBuildInfo(Version.standardBuildInfo())
                .addCryptosuitesSupported(Keyexchange.Cryptosuite.CRYPTO_SUITE_SHANNON)
                .setLoginCryptoHello(Keyexchange.LoginCryptoHelloUnion.newBuilder()
                        .setDiffieHellman(Keyexchange.LoginCryptoDiffieHellmanHello.newBuilder()
                                .setGc(ByteString.copyFrom(keys.publicKeyArray()))
                                .setServerKeysKnown(1)
                                .build())
                        .build())
                .setClientNonce(ByteString.copyFrom(nonce))
                .setPadding(ByteString.copyFrom(new byte[]{0x1e}))
                .build();

        byte[] clientHelloBytes = clientHello.toByteArray();
        int length = 2 + 4 + clientHelloBytes.length;
        conn.out.writeByte(0);
        conn.out.writeByte(4);
        conn.out.writeInt(length);
        conn.out.write(clientHelloBytes);
        conn.out.flush();

        acc.writeByte(0);
        acc.writeByte(4);
        acc.writeInt(length);
        acc.write(clientHelloBytes);


        // Read APResponseMessage

        length = conn.in.readInt();
        acc.writeInt(length);
        byte[] buffer = new byte[length - 4];
        conn.in.readFully(buffer);
        acc.write(buffer);
        acc.dump();

        Keyexchange.APResponseMessage apResponseMessage = Keyexchange.APResponseMessage.parseFrom(buffer);
        byte[] sharedKey = Utils.toByteArray(keys.computeSharedKey(apResponseMessage.getChallenge().getLoginCryptoChallenge().getDiffieHellman().getGs().toByteArray()));


        // Check gs_signature

        KeyFactory factory = KeyFactory.getInstance("RSA");
        PublicKey publicKey = factory.generatePublic(new RSAPublicKeySpec(new BigInteger(1, serverKey), BigInteger.valueOf(65537)));

        Signature sig = Signature.getInstance("SHA1withRSA");
        sig.initVerify(publicKey);
        sig.update(apResponseMessage.getChallenge().getLoginCryptoChallenge().getDiffieHellman().getGs().toByteArray());
        if (!sig.verify(apResponseMessage.getChallenge().getLoginCryptoChallenge().getDiffieHellman().getGsSignature().toByteArray()))
            throw new GeneralSecurityException("Failed signature check!");


        // Solve challenge

        ByteArrayOutputStream data = new ByteArrayOutputStream(0x64);

        Mac mac = Mac.getInstance("HmacSHA1");
        mac.init(new SecretKeySpec(sharedKey, "HmacSHA1"));
        for (int i = 1; i < 6; i++) {
            mac.update(acc.array());
            mac.update(new byte[]{(byte) i});
            data.write(mac.doFinal());
            mac.reset();
        }

        byte[] dataArray = data.toByteArray();
        mac = Mac.getInstance("HmacSHA1");
        mac.init(new SecretKeySpec(Arrays.copyOfRange(dataArray, 0, 0x14), "HmacSHA1"));
        mac.update(acc.array());

        byte[] challenge = mac.doFinal();
        Keyexchange.ClientResponsePlaintext clientResponsePlaintext = Keyexchange.ClientResponsePlaintext.newBuilder()
                .setLoginCryptoResponse(Keyexchange.LoginCryptoResponseUnion.newBuilder()
                        .setDiffieHellman(Keyexchange.LoginCryptoDiffieHellmanResponse.newBuilder()
                                .setHmac(ByteString.copyFrom(challenge)).build())
                        .build())
                .setPowResponse(Keyexchange.PoWResponseUnion.newBuilder().build())
                .setCryptoResponse(Keyexchange.CryptoResponseUnion.newBuilder().build())
                .build();

        byte[] clientResponsePlaintextBytes = clientResponsePlaintext.toByteArray();
        length = 4 + clientResponsePlaintextBytes.length;
        conn.out.writeInt(length);
        conn.out.write(clientResponsePlaintextBytes);
        conn.out.flush();

        try {
            byte[] scrap = new byte[4];
            conn.socket.setSoTimeout(300);
            int read = conn.in.read(scrap);
            if (read == scrap.length) {
                length = (scrap[0] << 24) | (scrap[1] << 16) | (scrap[2] << 8) | (scrap[3] & 0xFF);
                byte[] payload = new byte[length - 4];
                conn.in.readFully(payload);
                Keyexchange.APLoginFailed failed = Keyexchange.APResponseMessage.parseFrom(payload).getLoginFailed();
                throw new SpotifyAuthenticationException(failed);
            } else if (read > 0) {
                throw new IllegalStateException("Read unknown data!");
            }
        } catch (SocketTimeoutException ignored) {
        } finally {
            conn.socket.setSoTimeout(0);
        }

        synchronized (authLock) {
            // Init Shannon cipher
            cipherPair = new CipherPair(Arrays.copyOfRange(data.toByteArray(), 0x14, 0x34),
                    Arrays.copyOfRange(data.toByteArray(), 0x34, 0x54));

            authLock.set(true);
        }

        LOGGER.info("Connected successfully!");
    }

    /**
     * Authenticates with the server and creates all the necessary components.
     * All of them should be initialized inside the synchronized block and MUST NOT call any method on this {@link Session} object.
     */
    void authenticate(@NotNull Authentication.LoginCredentials credentials) throws IOException, GeneralSecurityException, SpotifyAuthenticationException, MercuryClient.MercuryException {
        authenticatePartial(credentials, false);

        synchronized (authLock) {
            mercuryClient = new MercuryClient(this);
            tokenProvider = new TokenProvider(this);
            audioKeyManager = new AudioKeyManager(this);
            channelManager = new ChannelManager(this);
            api = new ApiClient(this);
            cdnManager = new CdnManager(this);
            contentFeeder = new PlayableContentFeeder(this);
            cacheManager = new CacheManager(conf());
            dealer = new DealerClient(this);
            player = new Player(conf(), this);
            search = new SearchManager(this);
            eventService = new EventService(this);

            authLock.set(false);
            authLock.notifyAll();
        }

        dealer.connect();
        player.initState();
        TimeProvider.init(this);
        eventService.reportLang(conf().preferredLocale());

        LOGGER.info(String.format("Authenticated as %s!", apWelcome.getCanonicalUsername()));
        mercuryClient.interestedIn("spotify:user:attributes:update", this);
    }

    /**
     * Authenticates with the server. Does not create all the components unlike {@link Session#authenticate(Authentication.LoginCredentials)}.
     *
     * @param removeLock Whether {@link Session#authLock} should be released or not.
     *                   {@code false} for {@link Session#authenticate(Authentication.LoginCredentials)},
     *                   {@code true} for {@link Session#reconnect()}.
     */
    private void authenticatePartial(@NotNull Authentication.LoginCredentials credentials, boolean removeLock) throws IOException, GeneralSecurityException, SpotifyAuthenticationException {
        if (cipherPair == null) throw new IllegalStateException("Connection not established!");

        Authentication.ClientResponseEncrypted clientResponseEncrypted = Authentication.ClientResponseEncrypted.newBuilder()
                .setLoginCredentials(credentials)
                .setSystemInfo(Authentication.SystemInfo.newBuilder()
                        .setOs(Authentication.Os.OS_UNKNOWN)
                        .setCpuFamily(Authentication.CpuFamily.CPU_UNKNOWN)
                        .setSystemInformationString(Version.systemInfoString())
                        .setDeviceId(inner.deviceId)
                        .build())
                .setVersionString(Version.versionString())
                .build();

        sendUnchecked(Packet.Type.Login, clientResponseEncrypted.toByteArray());

        Packet packet = cipherPair.receiveEncoded(conn.in);
        if (packet.is(Packet.Type.APWelcome)) {
            apWelcome = Authentication.APWelcome.parseFrom(packet.payload);

            receiver = new Receiver();


            byte[] bytes0x0f = new byte[20];
            random().nextBytes(bytes0x0f);
            sendUnchecked(Packet.Type.Unknown_0x0f, bytes0x0f);

            ByteBuffer preferredLocale = ByteBuffer.allocate(18 + 5);
            preferredLocale.put((byte) 0x0).put((byte) 0x0).put((byte) 0x10).put((byte) 0x0).put((byte) 0x02);
            preferredLocale.put("preferred-locale".getBytes());
            preferredLocale.put(conf().preferredLocale().getBytes());
            sendUnchecked(Packet.Type.PreferredLocale, preferredLocale.array());

            if (removeLock) {
                synchronized (authLock) {
                    authLock.set(false);
                    authLock.notifyAll();
                }
            }

            if (conf().authStrategy() != AuthConfiguration.Strategy.ZEROCONF && conf().storeCredentials()) {
                ByteString reusable = apWelcome.getReusableAuthCredentials();
                Authentication.AuthenticationType reusableType = apWelcome.getReusableAuthCredentialsType();

                JsonObject obj = new JsonObject();
                obj.addProperty("username", apWelcome.getCanonicalUsername());
                obj.addProperty("credentials", Utils.toBase64(reusable));
                obj.addProperty("type", reusableType.name());

                File storeFile = conf().credentialsFile();
                if (storeFile == null) throw new IllegalArgumentException();
                try (FileOutputStream out = new FileOutputStream(storeFile)) {
                    out.write(obj.toString().getBytes());
                }
            }
        } else if (packet.is(Packet.Type.AuthFailure)) {
            throw new SpotifyAuthenticationException(Keyexchange.APLoginFailed.parseFrom(packet.payload));
        } else {
            throw new IllegalStateException("Unknown CMD 0x" + Integer.toHexString(packet.cmd));
        }
    }

    @Override
    public void close() throws IOException {
<<<<<<< HEAD
=======
        LOGGER.info(String.format("Closing session. {deviceId: %s} ", inner.deviceId));
        scheduler.shutdownNow();

        if (receiver != null) {
            receiver.stop();
            receiver = null;
        }

>>>>>>> 766d165d
        if (player != null) {
            player.close();
            player = null;
        }

        if (dealer != null) {
            dealer.close();
            dealer = null;
        }

        if (audioKeyManager != null) {
            audioKeyManager.close();
            audioKeyManager = null;
        }

        if (channelManager != null) {
            channelManager.close();
            channelManager = null;
        }

        if (eventService != null) {
            eventService.close();
            eventService = null;
        }

        if (mercuryClient != null) {
            mercuryClient.close();
            mercuryClient = null;
        }

        if (receiver != null) {
            receiver.stop();
            receiver = null;
        }

        executorService.shutdown();

        if (conn != null) {
            conn.socket.close();
            conn = null;
        }

        synchronized (authLock) {
            apWelcome = null;
            cipherPair = null;
            closed = true;
        }

        synchronized (closeListeners) {
            Iterator<CloseListener> i = closeListeners.iterator();
            while (i.hasNext()) {
                i.next().onClosed();
                i.remove();
            }
        }

        LOGGER.info(String.format("Closed session. {deviceId: %s} ", inner.deviceId));
    }

    private void sendUnchecked(Packet.Type cmd, byte[] payload) throws IOException {
        cipherPair.sendEncoded(conn.out, cmd.val, payload);
    }

    private void waitAuthLock() {
        if (closed) throw new IllegalStateException("Session is closed!");

        synchronized (authLock) {
            if (cipherPair == null || authLock.get()) {
                try {
                    authLock.wait();
                } catch (InterruptedException ex) {
                    throw new IllegalStateException(ex);
                }
            }
        }
    }

    public void send(Packet.Type cmd, byte[] payload) throws IOException {
        if (closed) throw new IllegalStateException("Session is closed!");

        synchronized (authLock) {
            if (cipherPair == null || authLock.get()) {
                try {
                    authLock.wait();
                } catch (InterruptedException ex) {
                    throw new IllegalStateException(ex);
                }
            }

            sendUnchecked(cmd, payload);
        }
    }

    @NotNull
    public MercuryClient mercury() {
        waitAuthLock();
        if (mercuryClient == null) throw new IllegalStateException("Session isn't authenticated!");
        return mercuryClient;
    }

    @NotNull
    public AudioKeyManager audioKey() {
        waitAuthLock();
        if (audioKeyManager == null) throw new IllegalStateException("Session isn't authenticated!");
        return audioKeyManager;
    }

    @NotNull
    public CacheManager cache() {
        waitAuthLock();
        if (cacheManager == null) throw new IllegalStateException("Session isn't authenticated!");
        return cacheManager;
    }

    @NotNull
    public CdnManager cdn() {
        waitAuthLock();
        if (cdnManager == null) throw new IllegalStateException("Session isn't authenticated!");
        return cdnManager;
    }

    @NotNull
    public ChannelManager channel() {
        waitAuthLock();
        if (channelManager == null) throw new IllegalStateException("Session isn't authenticated!");
        return channelManager;
    }

    @NotNull
    public TokenProvider tokens() {
        waitAuthLock();
        if (tokenProvider == null) throw new IllegalStateException("Session isn't authenticated!");
        return tokenProvider;
    }

    @NotNull
    public DealerClient dealer() {
        waitAuthLock();
        if (dealer == null) throw new IllegalStateException("Session isn't authenticated!");
        return dealer;
    }

    @NotNull
    public ApiClient api() {
        waitAuthLock();
        if (api == null) throw new IllegalStateException("Session isn't authenticated!");
        return api;
    }

    @NotNull
    public PlayableContentFeeder contentFeeder() {
        waitAuthLock();
        if (contentFeeder == null) throw new IllegalStateException("Session isn't authenticated!");
        return contentFeeder;
    }

    @NotNull
    public Player player() {
        waitAuthLock();
        if (player == null) throw new IllegalStateException("Session isn't authenticated!");
        return player;
    }

    @NotNull
    public SearchManager search() {
        waitAuthLock();
        if (search == null) throw new IllegalStateException("Session isn't authenticated!");
        return search;
    }

    @NotNull
    public EventService eventService() {
        waitAuthLock();
        if (eventService == null) throw new IllegalStateException("Session isn't authenticated!");
        return eventService;
    }

    @NotNull
    public String username() {
        return apWelcome().getCanonicalUsername();
    }

    @NotNull
    public Authentication.APWelcome apWelcome() {
        waitAuthLock();
        if (apWelcome == null) throw new IllegalStateException("Session isn't authenticated!");
        return apWelcome;
    }

    public boolean isActive() {
        return player().isActive();
    }

    public boolean isValid() {
        if (closed) return false;

        waitAuthLock();
        return apWelcome != null && conn != null && !conn.socket.isClosed();
    }

    public boolean reconnecting() {
        return !closed && conn == null;
    }

    @NotNull
    public String deviceId() {
        return inner.deviceId;
    }

    @NotNull
    public Connect.DeviceType deviceType() {
        return inner.deviceType;
    }

    @NotNull
    ExecutorService executor() {
        return executorService;
    }

    @NotNull
    public String deviceName() {
        return inner.deviceName;
    }

    @NotNull
    public Random random() {
        return inner.random;
    }

    private void reconnect() {
        synchronized (reconnectionListeners) {
            reconnectionListeners.forEach(ReconnectionListener::onConnectionDropped);
        }

        try {
            if (conn != null) {
                conn.socket.close();
                receiver.stop();
            }

            conn = ConnectionHolder.create(ApResolver.getRandomAccesspoint(), conf());
            connect();
            authenticatePartial(Authentication.LoginCredentials.newBuilder()
                    .setUsername(apWelcome.getCanonicalUsername())
                    .setTyp(apWelcome.getReusableAuthCredentialsType())
                    .setAuthData(apWelcome.getReusableAuthCredentials())
                    .build(), true);

            LOGGER.info(String.format("Re-authenticated as %s!", apWelcome.getCanonicalUsername()));

            synchronized (reconnectionListeners) {
                reconnectionListeners.forEach(ReconnectionListener::onConnectionEstablished);
            }
        } catch (IOException | GeneralSecurityException | SpotifyAuthenticationException ex) {
            conn = null;
            LOGGER.error("Failed reconnecting, retrying in 10 seconds...", ex);

            try {
                scheduler.schedule(this::reconnect, 10, TimeUnit.SECONDS);
            } catch (RejectedExecutionException exx) {
                LOGGER.info("Scheduler already shutdown, stopping reconnection", exx);
            }
        }
    }

    @NotNull
    public AbsConfiguration conf() {
        return inner.configuration;
    }

    @Nullable
    public String countryCode() {
        return countryCode;
    }

    public void addCloseListener(@NotNull CloseListener listener) {
        if (!closeListeners.contains(listener)) closeListeners.add(listener);
    }

    public void addReconnectionListener(@NotNull ReconnectionListener listener) {
        if (!reconnectionListeners.contains(listener)) reconnectionListeners.add(listener);
    }

    private void parseProductInfo(@NotNull InputStream in) throws IOException, SAXException, ParserConfigurationException {
        DocumentBuilder dBuilder = DocumentBuilderFactory.newInstance().newDocumentBuilder();
        Document doc = dBuilder.parse(in);

        Node products = doc.getElementsByTagName("products").item(0);
        if (products == null) return;

        Node product = products.getChildNodes().item(0);
        if (product == null) return;

        NodeList properties = product.getChildNodes();
        for (int i = 0; i < properties.getLength(); i++) {
            Node node = properties.item(i);
            userAttributes.put(node.getNodeName(), node.getTextContent());
        }

        LOGGER.trace("Parsed product info: " + userAttributes);
    }

    @Nullable
    public String getUserAttribute(@NotNull String key) {
        return userAttributes.get(key);
    }

    @Contract("_, !null -> !null")
    public String getUserAttribute(@NotNull String key, @NotNull String fallback) {
        return userAttributes.getOrDefault(key, fallback);
    }

    @Override
    public void event(@NotNull MercuryClient.Response resp) {
        if (resp.uri.equals("spotify:user:attributes:update")) {
            UserAttributesUpdate attributesUpdate;
            try {
                attributesUpdate = UserAttributesUpdate.parseFrom(resp.payload.stream());
            } catch (IOException ex) {
                LOGGER.warn("Failed parsing user attributes update.", ex);
                return;
            }

            for (ExplicitContentPubsub.KeyValuePair pair : attributesUpdate.getPairsList()) {
                userAttributes.put(pair.getKey(), pair.getValue());
                LOGGER.trace(String.format("Updated user attribute: %s -> %s", pair.getKey(), pair.getValue()));
            }
        }
    }

    public interface ReconnectionListener {
        void onConnectionDropped();

        void onConnectionEstablished();
    }

    public interface ProxyConfiguration {
        boolean proxyEnabled();

        @NotNull
        Proxy.Type proxyType();

        @NotNull
        String proxyAddress();

        int proxyPort();

        boolean proxyAuth();

        @NotNull
        String proxyUsername();

        @NotNull
        String proxyPassword();
    }

    public interface CloseListener {
        void onClosed();
    }

    static class Inner {
        final Connect.DeviceType deviceType;
        final String deviceName;
        final SecureRandom random;
        final String deviceId;
        final AbsConfiguration configuration;

        private Inner(Connect.DeviceType deviceType, String deviceName, AbsConfiguration configuration) {
            this.deviceType = deviceType;
            this.deviceName = deviceName;
            this.configuration = configuration;
            this.random = new SecureRandom();

            String configuredDeviceId = configuration.deviceId();
            this.deviceId = (configuredDeviceId == null || configuredDeviceId.isEmpty()) ?
                    Utils.randomHexString(random, 40).toLowerCase() : configuredDeviceId;
        }

        @NotNull
        static Inner from(@NotNull AbsConfiguration configuration) {
            String deviceName = configuration.deviceName();
            if (deviceName == null || deviceName.isEmpty())
                throw new IllegalArgumentException("Device name required: " + deviceName);

            Connect.DeviceType deviceType = configuration.deviceType();
            if (deviceType == null)
                throw new IllegalArgumentException("Device type required!");

            return new Inner(deviceType, deviceName, configuration);
        }

        @NotNull Authentication.LoginCredentials decryptBlob(String username, byte[] encryptedBlob) throws GeneralSecurityException, IOException {
            encryptedBlob = Base64.getDecoder().decode(encryptedBlob);

            byte[] secret = MessageDigest.getInstance("SHA-1").digest(deviceId.getBytes());
            byte[] baseKey = PBKDF2.HmacSHA1(secret, username.getBytes(), 0x100, 20);

            byte[] key = ByteBuffer.allocate(24)
                    .put(MessageDigest.getInstance("SHA-1").digest(baseKey))
                    .putInt(20)
                    .array();

            Cipher aes = Cipher.getInstance("AES/ECB/NoPadding");
            aes.init(Cipher.DECRYPT_MODE, new SecretKeySpec(key, "AES"));
            byte[] decryptedBlob = aes.doFinal(encryptedBlob);

            int l = decryptedBlob.length;
            for (int i = 0; i < l - 0x10; i++)
                decryptedBlob[l - i - 1] ^= decryptedBlob[l - i - 0x11];

            ByteBuffer blob = ByteBuffer.wrap(decryptedBlob);
            blob.get();
            int len = readBlobInt(blob);
            blob.get(new byte[len]);
            blob.get();

            int typeInt = readBlobInt(blob);
            Authentication.AuthenticationType type = Authentication.AuthenticationType.forNumber(typeInt);
            if (type == null)
                throw new IOException(new IllegalArgumentException("Unknown AuthenticationType: " + typeInt));

            blob.get();

            len = readBlobInt(blob);
            byte[] authData = new byte[len];
            blob.get(authData);

            return Authentication.LoginCredentials.newBuilder()
                    .setUsername(username)
                    .setTyp(type)
                    .setAuthData(ByteString.copyFrom(authData))
                    .build();
        }
    }

    /**
     * Builder for setting up a {@link Session} object.
     */
    public static class Builder {
        private final Inner inner;
        private final AuthConfiguration authConf;
        private Authentication.LoginCredentials loginCredentials = null;

        public Builder(@NotNull Connect.DeviceType deviceType, @NotNull String deviceName, @NotNull AbsConfiguration configuration) {
            this.inner = new Inner(deviceType, deviceName, configuration);
            this.authConf = configuration;
        }

        public Builder(@NotNull AbsConfiguration configuration) {
            this.inner = Inner.from(configuration);
            this.authConf = configuration;
        }

        /**
         * Authenticate with your Facebook account, will prompt to open a link in the browser.
         */
        @NotNull
        public Builder facebook() throws IOException {
            try (FacebookAuthenticator authenticator = new FacebookAuthenticator()) {
                loginCredentials = authenticator.lockUntilCredentials();
                return this;
            } catch (InterruptedException ex) {
                throw new IOException(ex);
            }
        }

        /**
         * Authenticate with a saved credentials blob.
         *
         * @param username Your Spotify username
         * @param blob     The Base64-decoded blob
         */
        @NotNull
        public Builder blob(String username, byte[] blob) throws GeneralSecurityException, IOException {
            loginCredentials = inner.decryptBlob(username, blob);
            return this;
        }

        /**
         * Authenticate with username and password. The credentials won't be saved.
         *
         * @param username Your Spotify username
         * @param password Your Spotify password
         */
        @NotNull
        public Builder userPass(@NotNull String username, @NotNull String password) {
            loginCredentials = Authentication.LoginCredentials.newBuilder()
                    .setUsername(username)
                    .setTyp(Authentication.AuthenticationType.AUTHENTICATION_USER_PASS)
                    .setAuthData(ByteString.copyFromUtf8(password))
                    .build();
            return this;
        }

        /**
         * Creates a connected and fully authenticated {@link Session} object.
         */
        @NotNull
        public Session create() throws IOException, GeneralSecurityException, SpotifyAuthenticationException, MercuryClient.MercuryException {
            if (authConf.storeCredentials()) {
                File storeFile = authConf.credentialsFile();
                if (storeFile != null && storeFile.exists()) {
                    JsonObject obj = JsonParser.parseReader(new FileReader(storeFile)).getAsJsonObject();
                    loginCredentials = Authentication.LoginCredentials.newBuilder()
                            .setTyp(Authentication.AuthenticationType.valueOf(obj.get("type").getAsString()))
                            .setUsername(obj.get("username").getAsString())
                            .setAuthData(Utils.fromBase64(obj.get("credentials").getAsString()))
                            .build();
                }
            }

            if (loginCredentials == null) {
                String blob = authConf.authBlob();
                String username = authConf.authUsername();
                String password = authConf.authPassword();

                switch (authConf.authStrategy()) {
                    case FACEBOOK:
                        facebook();
                        break;
                    case BLOB:
                        if (username == null) throw new IllegalArgumentException("Missing authUsername!");
                        if (blob == null) throw new IllegalArgumentException("Missing authBlob!");
                        blob(username, Base64.getDecoder().decode(blob));
                        break;
                    case USER_PASS:
                        if (username == null) throw new IllegalArgumentException("Missing authUsername!");
                        if (password == null) throw new IllegalArgumentException("Missing authPassword!");
                        userPass(username, password);
                        break;
                    case ZEROCONF:
                        throw new IllegalStateException("Cannot handle ZEROCONF! Use ZeroconfServer.");
                    default:
                        throw new IllegalStateException("Unknown auth authStrategy: " + authConf.authStrategy());
                }
            }

            Session session = Session.from(inner);
            session.connect();
            session.authenticate(loginCredentials);
            return session;
        }
    }

    public static class SpotifyAuthenticationException extends Exception {
        private SpotifyAuthenticationException(Keyexchange.APLoginFailed loginFailed) {
            super(loginFailed.getErrorCode().name());
        }
    }

    private static class Accumulator extends DataOutputStream {
        private byte[] bytes;

        Accumulator() {
            super(new ByteArrayOutputStream());
        }

        void dump() throws IOException {
            bytes = ((ByteArrayOutputStream) this.out).toByteArray();
            this.close();
        }

        @NotNull
        byte[] array() {
            return bytes;
        }
    }

    private static class ConnectionHolder {
        final Socket socket;
        final DataInputStream in;
        final DataOutputStream out;

        private ConnectionHolder(@NotNull Socket socket) throws IOException {
            this.socket = socket;
            this.in = new DataInputStream(socket.getInputStream());
            this.out = new DataOutputStream(socket.getOutputStream());
        }

        @NotNull
        static ConnectionHolder create(@NotNull String addr, @NotNull ProxyConfiguration conf) throws IOException {
            int colon = addr.indexOf(':');
            String apAddr = addr.substring(0, colon);
            int apPort = Integer.parseInt(addr.substring(colon + 1));
            if (!conf.proxyEnabled() || conf.proxyType() == Proxy.Type.DIRECT)
                return new ConnectionHolder(new Socket(apAddr, apPort));

            switch (conf.proxyType()) {
                case HTTP:
                    Socket sock = new Socket(conf.proxyAddress(), conf.proxyPort());
                    OutputStream out = sock.getOutputStream();
                    DataInputStream in = new DataInputStream(sock.getInputStream());

                    out.write(String.format("CONNECT %s:%d HTTP/1.0\n", apAddr, apPort).getBytes());
                    if (conf.proxyAuth()) {
                        out.write("Proxy-Authorization: Basic ".getBytes());
                        out.write(Base64.getEncoder().encodeToString(String.format("%s:%s\n", conf.proxyUsername(), conf.proxyPassword()).getBytes()).getBytes());
                    }

                    out.write('\n');
                    out.flush();

                    String sl = Utils.readLine(in);
                    if (!sl.contains("200")) throw new IOException("Failed connecting: " + sl);

                    //noinspection StatementWithEmptyBody
                    while (!Utils.readLine(in).isEmpty()) {
                        // Read all headers
                    }

                    LOGGER.info("Successfully connected to the HTTP proxy.");
                    return new ConnectionHolder(sock);
                case SOCKS:
                    if (conf.proxyAuth()) {
                        java.net.Authenticator.setDefault(new java.net.Authenticator() {
                            final String username = conf.proxyUsername();
                            final String password = conf.proxyPassword();

                            @Override
                            protected PasswordAuthentication getPasswordAuthentication() {
                                if (Objects.equals(getRequestingProtocol(), "SOCKS5") && Objects.equals(getRequestingPrompt(), "SOCKS authentication"))
                                    return new PasswordAuthentication(username, password.toCharArray());

                                return super.getPasswordAuthentication();
                            }
                        });
                    }

                    Proxy proxy = new Proxy(conf.proxyType(), new InetSocketAddress(conf.proxyAddress(), conf.proxyPort()));
                    Socket proxySocket = new Socket(proxy);
                    proxySocket.connect(new InetSocketAddress(apAddr, apPort));
                    LOGGER.info("Successfully connected to the SOCKS proxy.");
                    return new ConnectionHolder(proxySocket);
                case DIRECT:
                default:
                    throw new UnsupportedOperationException();
            }
        }
    }

    private class Receiver implements Runnable {
        private final Thread thread;
        private volatile boolean running = true;

        private Receiver() {
            thread = new Thread(this, "session-packet-receiver");
            thread.start();
        }

        void stop() {
            running = false;
            thread.interrupt();
        }

        @Override
        public void run() {
            LOGGER.trace("Session.Receiver started");

            while (running) {
                Packet packet;
                Packet.Type cmd;
                try {
                    packet = cipherPair.receiveEncoded(conn.in);
                    cmd = Packet.Type.parse(packet.cmd);
                    if (cmd == null) {
                        LOGGER.info(String.format("Skipping unknown command {cmd: 0x%s, payload: %s}", Integer.toHexString(packet.cmd), Utils.bytesToHex(packet.payload)));
                        continue;
                    }
                } catch (IOException | GeneralSecurityException ex) {
                    if (running) {
                        LOGGER.fatal("Failed reading packet!", ex);
                        reconnect();
                    }

                    break;
                }

                if (!running) break;

                switch (cmd) {
                    case Ping:
                        if (scheduledReconnect != null) scheduledReconnect.cancel(true);
                        scheduledReconnect = scheduler.schedule(() -> {
                            LOGGER.warn("Socket timed out. Reconnecting...");
                            reconnect();
                        }, 2 * 60 + 5, TimeUnit.SECONDS);

                        TimeProvider.updateWithPing(packet.payload);

                        try {
                            send(Packet.Type.Pong, packet.payload);
                        } catch (IOException ex) {
                            LOGGER.fatal("Failed sending Pong!", ex);
                        }
                        break;
                    case PongAck:
                        // Silent
                        break;
                    case CountryCode:
                        countryCode = new String(packet.payload);
                        LOGGER.info("Received CountryCode: " + countryCode);
                        break;
                    case LicenseVersion:
                        ByteBuffer licenseVersion = ByteBuffer.wrap(packet.payload);
                        short id = licenseVersion.getShort();
                        if (id != 0) {
                            byte[] buffer = new byte[licenseVersion.get()];
                            licenseVersion.get(buffer);
                            LOGGER.info(String.format("Received LicenseVersion: %d, %s", id, new String(buffer)));
                        } else {
                            LOGGER.info(String.format("Received LicenseVersion: %d", id));
                        }
                        break;
                    case Unknown_0x10:
                        LOGGER.debug("Received 0x10: " + Utils.bytesToHex(packet.payload));
                        break;
                    case MercurySub:
                    case MercuryUnsub:
                    case MercuryEvent:
                    case MercuryReq:
                        mercury().dispatch(packet);
                        break;
                    case AesKey:
                    case AesKeyError:
                        audioKey().dispatch(packet);
                        break;
                    case ChannelError:
                    case StreamChunkRes:
                        channel().dispatch(packet);
                        break;
                    case ProductInfo:
                        try {
                            parseProductInfo(new ByteArrayInputStream(packet.payload));
                        } catch (IOException | ParserConfigurationException | SAXException ex) {
                            LOGGER.warn("Failed parsing prodcut info!", ex);
                        }
                        break;
                    default:
                        LOGGER.info("Skipping " + cmd.name());
                        break;
                }
            }

            LOGGER.trace("Session.Receiver stopped");
        }
    }
}<|MERGE_RESOLUTION|>--- conflicted
+++ resolved
@@ -426,17 +426,9 @@
 
     @Override
     public void close() throws IOException {
-<<<<<<< HEAD
-=======
         LOGGER.info(String.format("Closing session. {deviceId: %s} ", inner.deviceId));
         scheduler.shutdownNow();
 
-        if (receiver != null) {
-            receiver.stop();
-            receiver = null;
-        }
-
->>>>>>> 766d165d
         if (player != null) {
             player.close();
             player = null;
