package xyz.gianlu.librespot.core;

import com.google.protobuf.ByteString;
import com.spotify.connectstate.model.Connect;
import org.apache.log4j.Logger;
import org.jetbrains.annotations.NotNull;
import org.jetbrains.annotations.Nullable;
import xyz.gianlu.librespot.Version;
import xyz.gianlu.librespot.cache.CacheManager;
import xyz.gianlu.librespot.cdn.CdnManager;
import xyz.gianlu.librespot.crypto.BlobUtils;
import xyz.gianlu.librespot.common.NameThreadFactory;
import xyz.gianlu.librespot.common.Utils;
import xyz.gianlu.librespot.common.config.AuthConf;
import xyz.gianlu.librespot.common.config.Configuration;
import xyz.gianlu.librespot.common.enums.DeviceType;
import xyz.gianlu.librespot.common.proto.Authentication;
import xyz.gianlu.librespot.common.proto.Keyexchange;
import xyz.gianlu.librespot.crypto.CipherPair;
import xyz.gianlu.librespot.crypto.DiffieHellman;
import xyz.gianlu.librespot.crypto.Packet;
import xyz.gianlu.librespot.dealer.ApiClient;
import xyz.gianlu.librespot.dealer.DealerClient;
import xyz.gianlu.librespot.mercury.MercuryClient;
import xyz.gianlu.librespot.player.AudioKeyManager;
import xyz.gianlu.librespot.player.Player;
import xyz.gianlu.librespot.player.feeders.storage.ChannelManager;

import javax.crypto.Mac;
import javax.crypto.spec.SecretKeySpec;
import java.io.ByteArrayOutputStream;
import java.io.Closeable;
import java.io.DataInputStream;
import java.io.DataOutputStream;
import java.io.IOException;
import java.math.BigInteger;
import java.net.Socket;
import java.net.SocketTimeoutException;
import java.nio.ByteBuffer;
import java.security.GeneralSecurityException;
import java.security.KeyFactory;
import java.security.PublicKey;
import java.security.SecureRandom;
import java.security.Signature;
import java.security.spec.RSAPublicKeySpec;
import java.util.Arrays;
import java.util.Base64;
import java.util.Random;
<<<<<<< HEAD
import java.util.concurrent.ExecutorService;
import java.util.concurrent.Executors;
import java.util.concurrent.TimeUnit;
=======
import java.util.concurrent.*;
>>>>>>> f6857119
import java.util.concurrent.atomic.AtomicBoolean;

/**
 * @author Gianlu
 */
public class Session implements Closeable {
    private static final Logger LOGGER = Logger.getLogger(Session.class);
    private static final String PREFERRED_LOCALE = "en";
    private static final byte[] serverKey = new byte[]{
            (byte) 0xac, (byte) 0xe0, (byte) 0x46, (byte) 0x0b, (byte) 0xff, (byte) 0xc2, (byte) 0x30, (byte) 0xaf, (byte) 0xf4, (byte) 0x6b, (byte) 0xfe, (byte) 0xc3,
            (byte) 0xbf, (byte) 0xbf, (byte) 0x86, (byte) 0x3d, (byte) 0xa1, (byte) 0x91, (byte) 0xc6, (byte) 0xcc, (byte) 0x33, (byte) 0x6c, (byte) 0x93, (byte) 0xa1,
            (byte) 0x4f, (byte) 0xb3, (byte) 0xb0, (byte) 0x16, (byte) 0x12, (byte) 0xac, (byte) 0xac, (byte) 0x6a, (byte) 0xf1, (byte) 0x80, (byte) 0xe7, (byte) 0xf6,
            (byte) 0x14, (byte) 0xd9, (byte) 0x42, (byte) 0x9d, (byte) 0xbe, (byte) 0x2e, (byte) 0x34, (byte) 0x66, (byte) 0x43, (byte) 0xe3, (byte) 0x62, (byte) 0xd2,
            (byte) 0x32, (byte) 0x7a, (byte) 0x1a, (byte) 0x0d, (byte) 0x92, (byte) 0x3b, (byte) 0xae, (byte) 0xdd, (byte) 0x14, (byte) 0x02, (byte) 0xb1, (byte) 0x81,
            (byte) 0x55, (byte) 0x05, (byte) 0x61, (byte) 0x04, (byte) 0xd5, (byte) 0x2c, (byte) 0x96, (byte) 0xa4, (byte) 0x4c, (byte) 0x1e, (byte) 0xcc, (byte) 0x02,
            (byte) 0x4a, (byte) 0xd4, (byte) 0xb2, (byte) 0x0c, (byte) 0x00, (byte) 0x1f, (byte) 0x17, (byte) 0xed, (byte) 0xc2, (byte) 0x2f, (byte) 0xc4, (byte) 0x35,
            (byte) 0x21, (byte) 0xc8, (byte) 0xf0, (byte) 0xcb, (byte) 0xae, (byte) 0xd2, (byte) 0xad, (byte) 0xd7, (byte) 0x2b, (byte) 0x0f, (byte) 0x9d, (byte) 0xb3,
            (byte) 0xc5, (byte) 0x32, (byte) 0x1a, (byte) 0x2a, (byte) 0xfe, (byte) 0x59, (byte) 0xf3, (byte) 0x5a, (byte) 0x0d, (byte) 0xac, (byte) 0x68, (byte) 0xf1,
            (byte) 0xfa, (byte) 0x62, (byte) 0x1e, (byte) 0xfb, (byte) 0x2c, (byte) 0x8d, (byte) 0x0c, (byte) 0xb7, (byte) 0x39, (byte) 0x2d, (byte) 0x92, (byte) 0x47,
            (byte) 0xe3, (byte) 0xd7, (byte) 0x35, (byte) 0x1a, (byte) 0x6d, (byte) 0xbd, (byte) 0x24, (byte) 0xc2, (byte) 0xae, (byte) 0x25, (byte) 0x5b, (byte) 0x88,
            (byte) 0xff, (byte) 0xab, (byte) 0x73, (byte) 0x29, (byte) 0x8a, (byte) 0x0b, (byte) 0xcc, (byte) 0xcd, (byte) 0x0c, (byte) 0x58, (byte) 0x67, (byte) 0x31,
            (byte) 0x89, (byte) 0xe8, (byte) 0xbd, (byte) 0x34, (byte) 0x80, (byte) 0x78, (byte) 0x4a, (byte) 0x5f, (byte) 0xc9, (byte) 0x6b, (byte) 0x89, (byte) 0x9d,
            (byte) 0x95, (byte) 0x6b, (byte) 0xfc, (byte) 0x86, (byte) 0xd7, (byte) 0x4f, (byte) 0x33, (byte) 0xa6, (byte) 0x78, (byte) 0x17, (byte) 0x96, (byte) 0xc9,
            (byte) 0xc3, (byte) 0x2d, (byte) 0x0d, (byte) 0x32, (byte) 0xa5, (byte) 0xab, (byte) 0xcd, (byte) 0x05, (byte) 0x27, (byte) 0xe2, (byte) 0xf7, (byte) 0x10,
            (byte) 0xa3, (byte) 0x96, (byte) 0x13, (byte) 0xc4, (byte) 0x2f, (byte) 0x99, (byte) 0xc0, (byte) 0x27, (byte) 0xbf, (byte) 0xed, (byte) 0x04, (byte) 0x9c,
            (byte) 0x3c, (byte) 0x27, (byte) 0x58, (byte) 0x04, (byte) 0xb6, (byte) 0xb2, (byte) 0x19, (byte) 0xf9, (byte) 0xc1, (byte) 0x2f, (byte) 0x02, (byte) 0xe9,
            (byte) 0x48, (byte) 0x63, (byte) 0xec, (byte) 0xa1, (byte) 0xb6, (byte) 0x42, (byte) 0xa0, (byte) 0x9d, (byte) 0x48, (byte) 0x25, (byte) 0xf8, (byte) 0xb3,
            (byte) 0x9d, (byte) 0xd0, (byte) 0xe8, (byte) 0x6a, (byte) 0xf9, (byte) 0x48, (byte) 0x4d, (byte) 0xa1, (byte) 0xc2, (byte) 0xba, (byte) 0x86, (byte) 0x30,
            (byte) 0x42, (byte) 0xea, (byte) 0x9d, (byte) 0xb3, (byte) 0x08, (byte) 0x6c, (byte) 0x19, (byte) 0x0e, (byte) 0x48, (byte) 0xb3, (byte) 0x9d, (byte) 0x66,
            (byte) 0xeb, (byte) 0x00, (byte) 0x06, (byte) 0xa2, (byte) 0x5a, (byte) 0xee, (byte) 0xa1, (byte) 0x1b, (byte) 0x13, (byte) 0x87, (byte) 0x3c, (byte) 0xd7,
            (byte) 0x19, (byte) 0xe6, (byte) 0x55, (byte) 0xbd
    };
    private final DiffieHellman keys;
<<<<<<< HEAD
=======
    private final Inner inner;
    private final ScheduledExecutorService scheduler = Executors.newSingleThreadScheduledExecutor(new NameThreadFactory(r -> "session-scheduler-" + r.hashCode()));
>>>>>>> f6857119
    private final ExecutorService executorService = Executors.newCachedThreadPool(new NameThreadFactory(r -> "handle-packet-" + r.hashCode()));
    private final AtomicBoolean authLock = new AtomicBoolean(false);
    private ConnectionHolder conn;
    private CipherPair cipherPair;
    private Receiver receiver;
    private Authentication.APWelcome apWelcome = null;
    private MercuryClient mercuryClient;
    private Player player;
    private AudioKeyManager audioKeyManager;
    private ChannelManager channelManager;
    private TokenProvider tokenProvider;
    private CdnManager cdnManager;
    private CacheManager cacheManager;
    private DealerClient dealer;
    private ApiClient api;
    private String countryCode = null;
    private volatile boolean closed = false;
<<<<<<< HEAD
    private Configuration conf;
    private SecureRandom random;
=======
    private volatile ScheduledFuture<?> scheduledReconnect = null;
>>>>>>> f6857119


    protected Session(Configuration conf) throws IOException {
        Socket socket = ApResolver.getSocketFromRandomAccessPoint();
        this.random = new SecureRandom();
        this.keys = new DiffieHellman(new SecureRandom());
        this.conn = new ConnectionHolder(socket);
        this.conf = conf;
        LOGGER.info(String.format("Created new session! {deviceId: %s, ap: %s} ", conf.getDeviceId(), socket.getInetAddress()));
    }

    void connect() throws IOException, GeneralSecurityException, SpotifyAuthenticationException {
        Accumulator acc = new Accumulator();

        // Send ClientHello

        byte[] nonce = new byte[0x10];
        random.nextBytes(nonce);

        Keyexchange.ClientHello clientHello = Keyexchange.ClientHello.newBuilder()
                .setBuildInfo(Keyexchange.BuildInfo.newBuilder()
                        .setProduct(Keyexchange.Product.PRODUCT_PARTNER)
                        .setPlatform(Keyexchange.Platform.PLATFORM_LINUX_X86)
                        .setVersion(111000540)
                        .build())
                .addCryptosuitesSupported(Keyexchange.Cryptosuite.CRYPTO_SUITE_SHANNON)
                .setLoginCryptoHello(Keyexchange.LoginCryptoHelloUnion.newBuilder()
                        .setDiffieHellman(Keyexchange.LoginCryptoDiffieHellmanHello.newBuilder()
                                .setGc(ByteString.copyFrom(keys.publicKeyArray()))
                                .setServerKeysKnown(1)
                                .build())
                        .build())
                .setClientNonce(ByteString.copyFrom(nonce))
                .setPadding(ByteString.copyFrom(new byte[]{0x1e}))
                .build();

        byte[] clientHelloBytes = clientHello.toByteArray();
        int length = 2 + 4 + clientHelloBytes.length;
        conn.out.writeByte(0);
        conn.out.writeByte(4);
        conn.out.writeInt(length);
        conn.out.write(clientHelloBytes);
        conn.out.flush();

        acc.writeByte(0);
        acc.writeByte(4);
        acc.writeInt(length);
        acc.write(clientHelloBytes);


        // Read APResponseMessage

        length = conn.in.readInt();
        acc.writeInt(length);
        byte[] buffer = new byte[length - 4];
        conn.in.readFully(buffer);
        acc.write(buffer);
        acc.dump();

        Keyexchange.APResponseMessage apResponseMessage = Keyexchange.APResponseMessage.parseFrom(buffer);
        byte[] sharedKey = Utils.toByteArray(keys.computeSharedKey(apResponseMessage.getChallenge().getLoginCryptoChallenge().getDiffieHellman().getGs().toByteArray()));


        // Check gs_signature

        KeyFactory factory = KeyFactory.getInstance("RSA");
        PublicKey publicKey = factory.generatePublic(new RSAPublicKeySpec(new BigInteger(1, serverKey), BigInteger.valueOf(65537)));

        Signature sig = Signature.getInstance("SHA1withRSA");
        sig.initVerify(publicKey);
        sig.update(apResponseMessage.getChallenge().getLoginCryptoChallenge().getDiffieHellman().getGs().toByteArray());
        if (!sig.verify(apResponseMessage.getChallenge().getLoginCryptoChallenge().getDiffieHellman().getGsSignature().toByteArray()))
            throw new GeneralSecurityException("Failed signature check!");


        // Solve challenge

        ByteArrayOutputStream data = new ByteArrayOutputStream(0x64);

        Mac mac = Mac.getInstance("HmacSHA1");
        mac.init(new SecretKeySpec(sharedKey, "HmacSHA1"));
        for (int i = 1; i < 6; i++) {
            mac.update(acc.array());
            mac.update(new byte[]{(byte) i});
            data.write(mac.doFinal());
            mac.reset();
        }

        byte[] dataArray = data.toByteArray();
        mac = Mac.getInstance("HmacSHA1");
        mac.init(new SecretKeySpec(Arrays.copyOfRange(dataArray, 0, 0x14), "HmacSHA1"));
        mac.update(acc.array());

        byte[] challenge = mac.doFinal();
        Keyexchange.ClientResponsePlaintext clientResponsePlaintext = Keyexchange.ClientResponsePlaintext.newBuilder()
                .setLoginCryptoResponse(Keyexchange.LoginCryptoResponseUnion.newBuilder()
                        .setDiffieHellman(Keyexchange.LoginCryptoDiffieHellmanResponse.newBuilder()
                                .setHmac(ByteString.copyFrom(challenge))
                                .build())
                        .build())
                .setPowResponse(Keyexchange.PoWResponseUnion.newBuilder()
                        .build())
                .setCryptoResponse(Keyexchange.CryptoResponseUnion.newBuilder()
                        .build())
                .build();

        byte[] clientResponsePlaintextBytes = clientResponsePlaintext.toByteArray();
        length = 4 + clientResponsePlaintextBytes.length;
        conn.out.writeInt(length);
        conn.out.write(clientResponsePlaintextBytes);
        conn.out.flush();

        try {
            byte[] scrap = new byte[4];
            conn.socket.setSoTimeout((int) TimeUnit.SECONDS.toMillis(1));
            int read = conn.in.read(scrap);
            if (read == scrap.length) {
                length = (scrap[0] << 24) | (scrap[1] << 16) | (scrap[2] << 8) | (scrap[3] & 0xFF);
                byte[] payload = new byte[length - 4];
                conn.in.readFully(payload);
                Keyexchange.APLoginFailed failed = Keyexchange.APResponseMessage.parseFrom(payload).getLoginFailed();
                throw new SpotifyAuthenticationException(failed);
            } else if (read > 0) {
                throw new IllegalStateException("Read unknown data!");
            }
        } catch (SocketTimeoutException ignored) {
        } finally {
            conn.socket.setSoTimeout(0);
        }


        // Init Shannon cipher

        cipherPair = new CipherPair(Arrays.copyOfRange(data.toByteArray(), 0x14, 0x34),
                Arrays.copyOfRange(data.toByteArray(), 0x34, 0x54));

        synchronized (authLock) {
            authLock.set(true);
        }

        LOGGER.info("Connected successfully!");
    }

<<<<<<< HEAD
    void authenticate(@NotNull Authentication.LoginCredentials credentials, String deviceId) throws IOException, GeneralSecurityException, SpotifyAuthenticationException, SpotifyIrc.IrcException {
        authenticatePartial(credentials,deviceId);
=======
    void authenticate(@NotNull Authentication.LoginCredentials credentials) throws IOException, GeneralSecurityException, SpotifyAuthenticationException, MercuryClient.MercuryException {
        authenticatePartial(credentials);
>>>>>>> f6857119

        mercuryClient = new MercuryClient(this);
        tokenProvider = new TokenProvider(this);
        audioKeyManager = new AudioKeyManager(this);
        channelManager = new ChannelManager(this);
        api = new ApiClient(this);
        cdnManager = new CdnManager(this);
<<<<<<< HEAD
        if(this.conf.getCache().isEnabled()) cacheManager = new CacheManager(conf.getCache());
        spirc = new SpotifyIrc(this, this.conf.getPlayer());
        spirc.sayHello();
        player = new Player(this.conf.getPlayer(), this);
=======
        cacheManager = new CacheManager(inner.configuration);
        dealer = new DealerClient(this);
        player = new Player(inner.configuration, this);
>>>>>>> f6857119

        LOGGER.info(String.format("Authenticated as %s!", apWelcome.getCanonicalUsername()));
    }

    private void authenticatePartial(@NotNull Authentication.LoginCredentials credentials, String deviceId) throws IOException, GeneralSecurityException, SpotifyAuthenticationException {
        if (cipherPair == null) throw new IllegalStateException("Connection not established!");

        Authentication.ClientResponseEncrypted clientResponseEncrypted = Authentication.ClientResponseEncrypted.newBuilder()
                .setLoginCredentials(credentials)
                .setSystemInfo(Authentication.SystemInfo.newBuilder()
                        .setOs(Authentication.Os.OS_UNKNOWN)
                        .setCpuFamily(Authentication.CpuFamily.CPU_UNKNOWN)
                        .setSystemInformationString(Version.systemInfoString())
                        .setDeviceId(deviceId)
                        .build())
                .setVersionString(Version.versionString())
                .build();

        sendUnchecked(Packet.Type.Login, clientResponseEncrypted.toByteArray());

        Packet packet = cipherPair.receiveEncoded(conn.in);
        if (packet.is(Packet.Type.APWelcome)) {
            apWelcome = Authentication.APWelcome.parseFrom(packet.payload);

            receiver = new Receiver();
            new Thread(receiver, "session-packet-receiver").start();

            byte[] bytes0x0f = new byte[20];
            random().nextBytes(bytes0x0f);
            sendUnchecked(Packet.Type.Unknown_0x0f, bytes0x0f);

            ByteBuffer preferredLocale = ByteBuffer.allocate(18 + 5);
            preferredLocale.put((byte) 0x0).put((byte) 0x0).put((byte) 0x10).put((byte) 0x0).put((byte) 0x02);
            preferredLocale.put("preferred-locale".getBytes());
            preferredLocale.put(PREFERRED_LOCALE.getBytes());
            sendUnchecked(Packet.Type.PreferredLocale, preferredLocale.array());

            synchronized (authLock) {
                authLock.set(false);
                authLock.notifyAll();
            }
        } else if (packet.is(Packet.Type.AuthFailure)) {
            throw new SpotifyAuthenticationException(Keyexchange.APLoginFailed.parseFrom(packet.payload));
        } else {
            throw new IllegalStateException("Unknown CMD 0x" + Integer.toHexString(packet.cmd));
        }
    }

    @Override
    public void close() throws IOException {
        if (receiver != null) {
            receiver.stop();
            receiver = null;
        }

        if (dealer != null) {
            dealer.close();
            dealer = null;
        }

        if (player != null) {
            player.close();
            player = null;
        }

        if (audioKeyManager != null) {
            audioKeyManager.close();
            audioKeyManager = null;
        }

        if (channelManager != null) {
            channelManager.close();
            channelManager = null;
        }

        if (mercuryClient != null) {
            mercuryClient.close();
            mercuryClient = null;
        }

        executorService.shutdown();
        conn.socket.close();

        apWelcome = null;
        cipherPair = null;
        closed = true;

        LOGGER.info(String.format("Closed session. {deviceId: %s, ap: %s} ", this.conf.getDeviceId(), conn.socket.getInetAddress()));
    }

    private void sendUnchecked(Packet.Type cmd, byte[] payload) throws IOException {
        cipherPair.sendEncoded(conn.out, cmd.val, payload);
    }

    private void waitAuthLock() {
        if (closed) throw new IllegalStateException("Session is closed!");

        synchronized (authLock) {
            if (cipherPair == null || authLock.get()) {
                try {
                    authLock.wait();
                } catch (InterruptedException ex) {
                    throw new RuntimeException(ex);
                }
            }
        }
    }

    public void send(Packet.Type cmd, byte[] payload) throws IOException {
        waitAuthLock();
        sendUnchecked(cmd, payload);
    }

    @NotNull
    public MercuryClient mercury() {
        waitAuthLock();
        if (mercuryClient == null) throw new IllegalStateException("Session isn't authenticated!");
        return mercuryClient;
    }

    @NotNull
    public AudioKeyManager audioKey() {
        waitAuthLock();
        if (audioKeyManager == null) throw new IllegalStateException("Session isn't authenticated!");
        return audioKeyManager;
    }

    @NotNull
    public CacheManager cache() {
        waitAuthLock();
        if (cacheManager == null) throw new IllegalStateException("Session isn't authenticated!");
        return cacheManager;
    }

    @NotNull
    public CdnManager cdn() {
        waitAuthLock();
        if (cdnManager == null) throw new IllegalStateException("Session isn't authenticated!");
        return cdnManager;
    }

    @NotNull
    public ChannelManager channel() {
        waitAuthLock();
        if (channelManager == null) throw new IllegalStateException("Session isn't authenticated!");
        return channelManager;
    }

    @NotNull
    public TokenProvider tokens() {
        waitAuthLock();
        if (tokenProvider == null) throw new IllegalStateException("Session isn't authenticated!");
        return tokenProvider;
    }

    @NotNull
    public DealerClient dealer() {
        waitAuthLock();
        if (dealer == null) throw new IllegalStateException("Session isn't authenticated!");
        return dealer;
    }

    @NotNull
    public ApiClient api() {
        waitAuthLock();
        if (api == null) throw new IllegalStateException("Session isn't authenticated!");
        return api;
    }

    @NotNull
    public Player player() {
        waitAuthLock();
        if (player == null) throw new IllegalStateException("Session isn't authenticated!");
        return player;
    }

    @NotNull
    public Authentication.APWelcome apWelcome() {
        waitAuthLock();
        if (apWelcome == null) throw new IllegalStateException("Session isn't authenticated!");
        return apWelcome;
    }

    public boolean valid() {
        waitAuthLock();
        return apWelcome != null && conn != null && !conn.socket.isClosed() && !closed;
    }

    @NotNull
    public String deviceId() {
        return this.conf.getDeviceId();
    }

    @NotNull
<<<<<<< HEAD
    public DeviceType deviceType() {
        return this.conf.getDeviceType();
=======
    public Connect.DeviceType deviceType() {
        return inner.deviceType;
>>>>>>> f6857119
    }

    @NotNull
    ExecutorService executor() {
        return executorService;
    }

    @NotNull
    public String deviceName() {
        return this.conf.getDeviceName();
    }

    @NotNull
    public Random random() {
        return random;
    }

    private void reconnect() {
        try {
            if (conn != null) {
                conn.socket.close();
                receiver.stop();
            }

            conn = new ConnectionHolder(ApResolver.getSocketFromRandomAccessPoint());
            connect();
            authenticatePartial(Authentication.LoginCredentials.newBuilder()
                    .setUsername(apWelcome.getCanonicalUsername())
                    .setTyp(apWelcome.getReusableAuthCredentialsType())
                    .setAuthData(apWelcome.getReusableAuthCredentials())
                    .build(), this.conf.getDeviceId());

            LOGGER.info(String.format("Re-authenticated as %s!", apWelcome.getCanonicalUsername()));
        } catch (IOException | GeneralSecurityException | SpotifyAuthenticationException ex) {
            LOGGER.error("Failed reconnecting, retrying in 10 seconds...", ex);
            scheduler.schedule(this::reconnect, 10, TimeUnit.SECONDS);
        }


    }

<<<<<<< HEAD
=======
    static class Inner {
        final Connect.DeviceType deviceType;
        final String deviceName;
        final SecureRandom random;
        final String deviceId;
        final AbsConfiguration configuration;

        private Inner(Connect.DeviceType deviceType, String deviceName, AbsConfiguration configuration) {
            this.deviceType = deviceType;
            this.deviceName = deviceName;
            this.configuration = configuration;
            this.random = new SecureRandom();
            this.deviceId = Utils.randomString(random, 40);
        }

        @NotNull
        static Inner from(@NotNull AbsConfiguration configuration) {
            String deviceName = configuration.deviceName();
            if (deviceName == null || deviceName.isEmpty())
                throw new IllegalArgumentException("Device name required: " + deviceName);

            Connect.DeviceType deviceType = configuration.deviceType();
            if (deviceType == null)
                throw new IllegalArgumentException("Device type required!");

            return new Inner(deviceType, deviceName, configuration);
        }

        @NotNull Authentication.LoginCredentials decryptBlob(String username, byte[] encryptedBlob) throws GeneralSecurityException, IOException {
            encryptedBlob = Base64.getDecoder().decode(encryptedBlob);

            byte[] secret = MessageDigest.getInstance("SHA-1").digest(deviceId.getBytes());
            byte[] baseKey = PBKDF2.HmacSHA1(secret, username.getBytes(), 0x100, 20);

            byte[] key = ByteBuffer.allocate(24)
                    .put(MessageDigest.getInstance("SHA-1").digest(baseKey))
                    .putInt(20)
                    .array();

            Cipher aes = Cipher.getInstance("AES/ECB/NoPadding");
            aes.init(Cipher.DECRYPT_MODE, new SecretKeySpec(key, "AES"));
            byte[] decryptedBlob = aes.doFinal(encryptedBlob);

            int l = decryptedBlob.length;
            for (int i = 0; i < l - 0x10; i++)
                decryptedBlob[l - i - 1] ^= decryptedBlob[l - i - 0x11];

            ByteBuffer blob = ByteBuffer.wrap(decryptedBlob);
            blob.get();
            int len = readBlobInt(blob);
            blob.get(new byte[len]);
            blob.get();

            int typeInt = readBlobInt(blob);
            Authentication.AuthenticationType type = Authentication.AuthenticationType.forNumber(typeInt);
            if (type == null)
                throw new IOException(new IllegalArgumentException("Unknown AuthenticationType: " + typeInt));
>>>>>>> f6857119



    @Nullable
    public String countryCode() {
        return countryCode;
    }


<<<<<<< HEAD
     public static class Builder {
        private Authentication.LoginCredentials loginCredentials = null;
        private Session session;
=======
        public Builder(@NotNull Connect.DeviceType deviceType, @NotNull String deviceName, @NotNull AbsConfiguration configuration) {
            this.inner = new Inner(deviceType, deviceName, configuration);
            this.authConf = configuration;
        }
>>>>>>> f6857119

        public Builder(Configuration conf) throws IOException {
            this.session = new Session(conf);
        }

        @NotNull
        public Builder facebook() throws IOException {
            try (FacebookAuthenticator authenticator = new FacebookAuthenticator()) {
                loginCredentials = authenticator.lockUntilCredentials();
                return this;
            } catch (InterruptedException ex) {
                throw new IOException(ex);
            }
        }

        @NotNull
        public Builder blob(String username, byte[] blob) throws GeneralSecurityException, IOException {
            loginCredentials = BlobUtils.decryptBlob(username, blob, session.conf.getDeviceId());
            return this;
        }

        @NotNull
        public Builder userPass(@NotNull String username, @NotNull String password) {
            loginCredentials = Authentication.LoginCredentials.newBuilder()
                    .setUsername(username)
                    .setTyp(Authentication.AuthenticationType.AUTHENTICATION_USER_PASS)
                    .setAuthData(ByteString.copyFromUtf8(password))
                    .build();
            return this;
        }

        @NotNull
<<<<<<< HEAD
        public Session create() throws IOException, GeneralSecurityException, SpotifyAuthenticationException, SpotifyIrc.IrcException {
            AuthConf authConf = session.conf.getAuth();
=======
        public Session create() throws IOException, GeneralSecurityException, SpotifyAuthenticationException, MercuryClient.MercuryException {
>>>>>>> f6857119
            if (loginCredentials == null) {
                if (authConf != null) {
                    String blob = authConf.getBlob();
                    String username = authConf.getUsername();
                    String password = authConf.getPassword();

                    switch (authConf.getStrategy()) {
                        case FACEBOOK:
                            facebook();
                            break;
                        case BLOB:
                            if (username == null) throw new IllegalArgumentException("Missing authUsername!");
                            if (blob == null) throw new IllegalArgumentException("Missing authBlob!");
                            blob(username, Base64.getDecoder().decode(blob));
                            break;
                        case USER_PASS:
                            if (username == null) throw new IllegalArgumentException("Missing authUsername!");
                            if (password == null) throw new IllegalArgumentException("Missing authPassword!");
                            userPass(username, password);
                            break;
                        case ZEROCONF:
                            throw new IllegalStateException("Cannot handle ZEROCONF! Use ZeroconfServer.");
                        default:
                            throw new IllegalStateException("Unknown auth authStrategy: " + authConf.getStrategy());
                    }
                } else {
                    throw new IllegalStateException("Missing credentials!");
                }
            }

<<<<<<< HEAD
            session.connect();
            session.authenticate(loginCredentials, session.conf.getDeviceId());
=======
            ApResolver.fillPool();

            Session session = Session.from(inner);
            session.connect();
            session.authenticate(loginCredentials);

            Runtime.getRuntime().addShutdownHook(new Thread(() -> {
                try {
                    session.close();
                } catch (IOException ignored) {
                }
            }));

>>>>>>> f6857119
            return session;
        }
    }

    public static class SpotifyAuthenticationException extends Exception {
        private SpotifyAuthenticationException(Keyexchange.APLoginFailed loginFailed) {
            super(loginFailed.getErrorCode().name());
        }
    }

    private static class Accumulator extends DataOutputStream {
        private byte[] bytes;

        Accumulator() {
            super(new ByteArrayOutputStream());
        }

        void dump() throws IOException {
            bytes = ((ByteArrayOutputStream) this.out).toByteArray();
            this.close();
        }

        @NotNull
        byte[] array() {
            return bytes;
        }
    }

    private class ConnectionHolder {
        final Socket socket;
        final DataInputStream in;
        final DataOutputStream out;

        ConnectionHolder(Socket socket) throws IOException {
            this.socket = socket;
            this.in = new DataInputStream(socket.getInputStream());
            this.out = new DataOutputStream(socket.getOutputStream());
        }
    }

    private class Receiver implements Runnable {
        private volatile boolean shouldStop = false;

        private Receiver() {
        }

        void stop() {
            shouldStop = true;
        }

        @Override
        public void run() {
            while (!shouldStop) {
                Packet packet;
                Packet.Type cmd;
                try {
                    packet = cipherPair.receiveEncoded(conn.in);
                    cmd = Packet.Type.parse(packet.cmd);
                    if (cmd == null) {
                        LOGGER.info(String.format("Skipping unknown command {cmd: 0x%s, payload: %s}", Integer.toHexString(packet.cmd), Utils.bytesToHex(packet.payload)));
                        continue;
                    }
                } catch (IOException | GeneralSecurityException ex) {
                    if (!shouldStop) {
                        LOGGER.fatal("Failed reading packet!", ex);
                        reconnect();
                    }

                    return;
                }

                switch (cmd) {
                    case Ping:
                        if (scheduledReconnect != null) scheduledReconnect.cancel(true);
                        scheduledReconnect = scheduler.schedule(() -> {
                            LOGGER.warn("Socket timed out. Reconnecting...");
                            reconnect();
                        }, 2 * 60 + 5, TimeUnit.SECONDS);

                        try {
                            long serverTime = new BigInteger(packet.payload).longValue();
                            TimeProvider.init((int) (serverTime - System.currentTimeMillis() / 1000));
                            send(Packet.Type.Pong, packet.payload);
                            LOGGER.trace(String.format("Handled Ping {payload: %s}", Utils.bytesToHex(packet.payload)));
                        } catch (IOException ex) {
                            LOGGER.fatal("Failed sending Pong!", ex);
                        }
                        break;
                    case PongAck:
                        LOGGER.trace(String.format("Handled PongAck {payload: %s}", Utils.bytesToHex(packet.payload)));
                        break;
                    case CountryCode:
                        countryCode = new String(packet.payload);
                        LOGGER.info("Received CountryCode: " + countryCode);
                        break;
                    case LicenseVersion:
                        ByteBuffer licenseVersion = ByteBuffer.wrap(packet.payload);
                        short id = licenseVersion.getShort();
                        byte[] buffer = new byte[licenseVersion.get()];
                        licenseVersion.get(buffer);
                        LOGGER.info(String.format("Received LicenseVersion: %d, %s", id, new String(buffer)));
                        break;
                    case Unknown_0x10:
                        LOGGER.debug("Received 0x10: " + Utils.bytesToHex(packet.payload));
                        break;
                    case MercurySub:
                    case MercuryUnsub:
                    case MercuryEvent:
                    case MercuryReq:
                        mercuryClient.dispatch(packet);
                        break;
                    case AesKey:
                    case AesKeyError:
                        audioKeyManager.dispatch(packet);
                        break;
                    case ChannelError:
                    case StreamChunkRes:
                        channelManager.dispatch(packet);
                        break;
                    default:
                        LOGGER.info("Skipping " + cmd.name());
                        break;
                }
            }
        }
    }
}<|MERGE_RESOLUTION|>--- conflicted
+++ resolved
@@ -46,13 +46,10 @@
 import java.util.Arrays;
 import java.util.Base64;
 import java.util.Random;
-<<<<<<< HEAD
+import java.util.UUID;
 import java.util.concurrent.ExecutorService;
 import java.util.concurrent.Executors;
 import java.util.concurrent.TimeUnit;
-=======
-import java.util.concurrent.*;
->>>>>>> f6857119
 import java.util.concurrent.atomic.AtomicBoolean;
 
 /**
@@ -86,11 +83,7 @@
             (byte) 0x19, (byte) 0xe6, (byte) 0x55, (byte) 0xbd
     };
     private final DiffieHellman keys;
-<<<<<<< HEAD
-=======
-    private final Inner inner;
     private final ScheduledExecutorService scheduler = Executors.newSingleThreadScheduledExecutor(new NameThreadFactory(r -> "session-scheduler-" + r.hashCode()));
->>>>>>> f6857119
     private final ExecutorService executorService = Executors.newCachedThreadPool(new NameThreadFactory(r -> "handle-packet-" + r.hashCode()));
     private final AtomicBoolean authLock = new AtomicBoolean(false);
     private ConnectionHolder conn;
@@ -108,12 +101,7 @@
     private ApiClient api;
     private String countryCode = null;
     private volatile boolean closed = false;
-<<<<<<< HEAD
-    private Configuration conf;
-    private SecureRandom random;
-=======
     private volatile ScheduledFuture<?> scheduledReconnect = null;
->>>>>>> f6857119
 
 
     protected Session(Configuration conf) throws IOException {
@@ -257,13 +245,8 @@
         LOGGER.info("Connected successfully!");
     }
 
-<<<<<<< HEAD
-    void authenticate(@NotNull Authentication.LoginCredentials credentials, String deviceId) throws IOException, GeneralSecurityException, SpotifyAuthenticationException, SpotifyIrc.IrcException {
-        authenticatePartial(credentials,deviceId);
-=======
     void authenticate(@NotNull Authentication.LoginCredentials credentials) throws IOException, GeneralSecurityException, SpotifyAuthenticationException, MercuryClient.MercuryException {
-        authenticatePartial(credentials);
->>>>>>> f6857119
+        authenticatePartial(credentials, deviceId);
 
         mercuryClient = new MercuryClient(this);
         tokenProvider = new TokenProvider(this);
@@ -271,16 +254,9 @@
         channelManager = new ChannelManager(this);
         api = new ApiClient(this);
         cdnManager = new CdnManager(this);
-<<<<<<< HEAD
         if(this.conf.getCache().isEnabled()) cacheManager = new CacheManager(conf.getCache());
-        spirc = new SpotifyIrc(this, this.conf.getPlayer());
-        spirc.sayHello();
-        player = new Player(this.conf.getPlayer(), this);
-=======
-        cacheManager = new CacheManager(inner.configuration);
         dealer = new DealerClient(this);
-        player = new Player(inner.configuration, this);
->>>>>>> f6857119
+        player = new Player(this);
 
         LOGGER.info(String.format("Authenticated as %s!", apWelcome.getCanonicalUsername()));
     }
@@ -475,13 +451,8 @@
     }
 
     @NotNull
-<<<<<<< HEAD
     public DeviceType deviceType() {
         return this.conf.getDeviceType();
-=======
-    public Connect.DeviceType deviceType() {
-        return inner.deviceType;
->>>>>>> f6857119
     }
 
     @NotNull
@@ -523,85 +494,28 @@
 
     }
 
-<<<<<<< HEAD
-=======
+
+
+
     static class Inner {
-        final Connect.DeviceType deviceType;
+        final DeviceType deviceType;
         final String deviceName;
         final SecureRandom random;
         final String deviceId;
         final AbsConfiguration configuration;
 
-        private Inner(Connect.DeviceType deviceType, String deviceName, AbsConfiguration configuration) {
+        private Inner(DeviceType deviceType, String deviceName, AbsConfiguration configuration) {
             this.deviceType = deviceType;
             this.deviceName = deviceName;
             this.configuration = configuration;
             this.random = new SecureRandom();
-            this.deviceId = Utils.randomString(random, 40);
-        }
-
-        @NotNull
-        static Inner from(@NotNull AbsConfiguration configuration) {
-            String deviceName = configuration.deviceName();
-            if (deviceName == null || deviceName.isEmpty())
-                throw new IllegalArgumentException("Device name required: " + deviceName);
-
-            Connect.DeviceType deviceType = configuration.deviceType();
-            if (deviceType == null)
-                throw new IllegalArgumentException("Device type required!");
-
-            return new Inner(deviceType, deviceName, configuration);
-        }
-
-        @NotNull Authentication.LoginCredentials decryptBlob(String username, byte[] encryptedBlob) throws GeneralSecurityException, IOException {
-            encryptedBlob = Base64.getDecoder().decode(encryptedBlob);
-
-            byte[] secret = MessageDigest.getInstance("SHA-1").digest(deviceId.getBytes());
-            byte[] baseKey = PBKDF2.HmacSHA1(secret, username.getBytes(), 0x100, 20);
-
-            byte[] key = ByteBuffer.allocate(24)
-                    .put(MessageDigest.getInstance("SHA-1").digest(baseKey))
-                    .putInt(20)
-                    .array();
-
-            Cipher aes = Cipher.getInstance("AES/ECB/NoPadding");
-            aes.init(Cipher.DECRYPT_MODE, new SecretKeySpec(key, "AES"));
-            byte[] decryptedBlob = aes.doFinal(encryptedBlob);
-
-            int l = decryptedBlob.length;
-            for (int i = 0; i < l - 0x10; i++)
-                decryptedBlob[l - i - 1] ^= decryptedBlob[l - i - 0x11];
-
-            ByteBuffer blob = ByteBuffer.wrap(decryptedBlob);
-            blob.get();
-            int len = readBlobInt(blob);
-            blob.get(new byte[len]);
-            blob.get();
-
-            int typeInt = readBlobInt(blob);
-            Authentication.AuthenticationType type = Authentication.AuthenticationType.forNumber(typeInt);
-            if (type == null)
-                throw new IOException(new IllegalArgumentException("Unknown AuthenticationType: " + typeInt));
->>>>>>> f6857119
-
-
-
-    @Nullable
-    public String countryCode() {
-        return countryCode;
-    }
-
-
-<<<<<<< HEAD
+            this.deviceId = UUID.randomUUID().toString();
+        }
+
+
      public static class Builder {
         private Authentication.LoginCredentials loginCredentials = null;
         private Session session;
-=======
-        public Builder(@NotNull Connect.DeviceType deviceType, @NotNull String deviceName, @NotNull AbsConfiguration configuration) {
-            this.inner = new Inner(deviceType, deviceName, configuration);
-            this.authConf = configuration;
-        }
->>>>>>> f6857119
 
         public Builder(Configuration conf) throws IOException {
             this.session = new Session(conf);
@@ -634,12 +548,7 @@
         }
 
         @NotNull
-<<<<<<< HEAD
         public Session create() throws IOException, GeneralSecurityException, SpotifyAuthenticationException, SpotifyIrc.IrcException {
-            AuthConf authConf = session.conf.getAuth();
-=======
-        public Session create() throws IOException, GeneralSecurityException, SpotifyAuthenticationException, MercuryClient.MercuryException {
->>>>>>> f6857119
             if (loginCredentials == null) {
                 if (authConf != null) {
                     String blob = authConf.getBlob();
@@ -670,25 +579,16 @@
                 }
             }
 
-<<<<<<< HEAD
             session.connect();
             session.authenticate(loginCredentials, session.conf.getDeviceId());
-=======
-            ApResolver.fillPool();
-
-            Session session = Session.from(inner);
-            session.connect();
-            session.authenticate(loginCredentials);
-
-            Runtime.getRuntime().addShutdownHook(new Thread(() -> {
+        Runtime.getRuntime().addShutdownHook(new Thread(() -> {
                 try {
                     session.close();
                 } catch (IOException ignored) {
                 }
             }));
-
->>>>>>> f6857119
-            return session;
+    
+	return session;
         }
     }
 
