--- conflicted
+++ resolved
@@ -74,11 +74,7 @@
                         .setCanBePlayer(true).setGaiaEqConnectId(true).setSupportsLogout(true)
                         .setIsObservable(true).setCommandAcks(true).setSupportsRename(false)
                         .setSupportsPlaylistV2(true).setIsControllable(true).setSupportsTransferCommand(true)
-<<<<<<< HEAD
-                        .setSupportsCommandRequest(true).setVolumeSteps(xyz.gianlu.librespot.player.Player.VOLUME_STEPS)
-=======
                         .setSupportsCommandRequest(true).setVolumeSteps(session.conf().volumeSteps())
->>>>>>> 766d165d
                         .setSupportsGzipPushes(true).setNeedsFullPlayerState(false)
                         .addSupportedTypes("audio/episode")
                         .addSupportedTypes("audio/track")
