package xyz.gianlu.librespot;

<<<<<<< HEAD
import com.spotify.connectstate.model.Connect;
=======
import com.electronwill.nightconfig.core.Config;
import com.electronwill.nightconfig.core.ConfigFormat;
import com.electronwill.nightconfig.core.file.CommentedFileConfig;
import com.electronwill.nightconfig.core.file.FileConfig;
import com.electronwill.nightconfig.core.file.FileNotFoundAction;
import com.electronwill.nightconfig.core.file.FormatDetector;
import com.electronwill.nightconfig.core.io.ConfigParser;
import com.electronwill.nightconfig.core.io.ConfigWriter;
>>>>>>> 54ed0990
import org.apache.log4j.Logger;
import org.jetbrains.annotations.NotNull;
import org.jetbrains.annotations.Nullable;
import xyz.gianlu.librespot.common.Utils;
import xyz.gianlu.librespot.core.ZeroconfServer;
import xyz.gianlu.librespot.player.PlayerRunner;
import xyz.gianlu.librespot.player.codecs.AudioQuality;

import java.io.File;
import java.io.FileReader;
import java.io.IOException;
import java.io.InputStream;
import java.util.Map;
import java.util.Objects;
import java.util.Properties;
import java.util.function.Supplier;

/**
 * @author Gianlu
 */
public final class FileConfiguration extends AbsConfiguration {
    private static final Logger LOGGER = Logger.getLogger(FileConfiguration.class);

    static {
        FormatDetector.registerExtension("properties", new PropertiesFormat());
    }

    private final CommentedFileConfig config;

    public FileConfiguration(@Nullable String[] override) throws IOException {
        File confFile = null;
        if (override != null) {
            for (String arg : override) {
                if (arg != null && arg.startsWith("--conf-file="))
                    confFile = new File(arg.substring(13));
            }
        }

        if (confFile == null) confFile = new File("config.toml");

        if (!confFile.exists()) {
            File oldConf = new File("conf.properties");
            if (oldConf.exists()) confFile = oldConf;
        }

        boolean migrating = FormatDetector.detect(confFile) instanceof PropertiesFormat;

        InputStream defaultConfig = FileConfiguration.class.getClassLoader().getResourceAsStream("default.toml");
        if (defaultConfig == null) throw new IllegalStateException();

        config = CommentedFileConfig.builder(migrating ? new File("config.toml") : confFile).onFileNotFound(FileNotFoundAction.copyData(defaultConfig)).build();
        config.load();

        if (migrating) {
            migrateOldConfig(confFile, config);
            config.save();
            confFile.delete();

            LOGGER.info("Your configuration has been migrated to `config.toml`, change your input file if needed.");
        }

        if (override != null && override.length > 0) {
            for (String str : override) {
                if (str == null) continue;

                if (str.contains("=") && str.startsWith("--")) {
                    String[] split = Utils.split(str, '=');
                    if (split.length != 2) {
                        LOGGER.warn("Invalid command line argument: " + str);
                        continue;
                    }

                    config.set(split[0].substring(2), split[1]);
                } else {
                    LOGGER.warn("Invalid command line argument: " + str);
                }
            }
        }
    }

    private static void migrateOldConfig(@NotNull File confFile, @NotNull FileConfig config) throws IOException {
        Properties old = new Properties();
        try (FileReader fr = new FileReader(confFile)) {
            old.load(fr);
        }

        for (Object key : old.keySet()) {
            String val = old.getProperty((String) key);
            if (Objects.equals(key, "player.normalisationPregain")) {
                config.set((String) key, Float.parseFloat(val));
            } else if ("true".equals(val) || "false".equals(val)) {
                config.set((String) key, Boolean.parseBoolean(val));
            } else {
                try {
                    int i = Integer.parseInt(val);
                    config.set((String) key, i);
                } catch (NumberFormatException ex) {
                    config.set((String) key, val);
                }
            }
        }
    }

<<<<<<< HEAD
    @Contract("_, _, !null -> !null")
    private <E extends Enum<E>> E getEnum(@NotNull Class<E> clazz, @NotNull String key, @Nullable E fallback) {
        String val = properties.getProperty(key, null);
        if (val == null) return fallback;

        try {
            return Enum.valueOf(clazz, val.toUpperCase());
        } catch (RuntimeException ex) {
            return fallback;
        }
=======
    @NotNull
    private String[] getStringArray(@NotNull String key) {
        String str = config.get(key);
        if ((str = str.trim()).isEmpty()) return new String[0];
        else return Utils.split(str, ',');
>>>>>>> 54ed0990
    }

    @NotNull
    private File getFile(@NotNull String path) {
        return new File((String) config.get(path));
    }

    @Override
    public boolean cacheEnabled() {
        return config.get("cache.enabled");
    }

    @Override
    public @NotNull File cacheDir() {
        return getFile("cache.dir");
    }

    @Override
    public boolean doCleanUp() {
        return config.get("cache.doCleanUp");
    }

    @Override
    public @NotNull AudioQuality preferredQuality() {
        return config.getEnum("player.preferredAudioQuality", AudioQuality.class);
    }

    @Override
    public boolean preloadEnabled() {
        return config.get("preload.enabled");
    }

    @Override
    public float normalisationPregain() {
        Object raw = config.get("player.normalisationPregain");

        if (raw instanceof Double) return ((Double) raw).floatValue();
        else if (raw instanceof Integer) return ((Integer) raw).floatValue();
        else throw new IllegalArgumentException(" normalisationPregain is not a valid number: " + raw.toString());
    }

    @NotNull
    @Override
    public String[] mixerSearchKeywords() {
        return getStringArray("player.mixerSearchKeywords");
    }

    @Override
    public boolean logAvailableMixers() {
        return config.get("player.logAvailableMixers");
    }

    @Override
    public int initialVolume() {
        int vol = config.get("player.initialVolume");
        if (vol < 0 || vol > PlayerRunner.VOLUME_MAX)
            throw new IllegalArgumentException("Invalid volume: " + vol);

        return vol;
    }

    @Override
    public boolean autoplayEnabled() {
        return config.get("player.autoplayEnabled");
    }

    @Override
    public boolean useCdnForTracks() {
        return config.get("player.tracks.useCdn");
    }

    @Override
    public boolean useCdnForEpisodes() {
        return config.get("player.episodes.useCdn");
    }

    @Override
    public boolean enableLoadingState() {
        return config.get("player.enableLoadingState");
    }

    @Override
    public @Nullable String deviceName() {
        return config.get("deviceName");
    }

    @Override
<<<<<<< HEAD
    public @Nullable Connect.DeviceType deviceType() {
        return getEnum(Connect.DeviceType.class, "deviceType", null);
=======
    public @Nullable Session.DeviceType deviceType() {
        return config.getEnum("deviceType", Session.DeviceType.class);
>>>>>>> 54ed0990
    }

    @Override
    public @Nullable String authUsername() {
        return config.get("auth.username");
    }

    @Override
    public @Nullable String authPassword() {
        return config.get("auth.password");
    }

    @Override
    public @Nullable String authBlob() {
        return config.get("auth.blob");
    }

    @NotNull
    @Override
    public Strategy authStrategy() {
        return config.getEnum("auth.strategy", Strategy.class);
    }

    @Override
    public boolean zeroconfListenAll() {
        return config.get("zeroconf.listenAll");
    }

    @Override
    public int zeroconfListenPort() {
        int val = config.get("zeroconf.listenPort");
        if (val == -1) return val;

        if (val < ZeroconfServer.MIN_PORT || val > ZeroconfServer.MAX_PORT)
            throw new IllegalArgumentException("Illegal port number: " + val);

        return val;
    }

    @NotNull
    @Override
    public String[] zeroconfInterfaces() {
        return getStringArray("zeroconf.interfaces");
    }

    private final static class PropertiesFormat implements ConfigFormat<Config> {
        @Override
        public ConfigWriter createWriter() {
            return null;
        }

        @Override
        public ConfigParser<Config> createParser() {
            return null;
        }

        @Override
        public Config createConfig(Supplier<Map<String, Object>> mapCreator) {
            return null;
        }

        @Override
        public boolean supportsComments() {
            return false;
        }
    }
}<|MERGE_RESOLUTION|>--- conflicted
+++ resolved
@@ -1,8 +1,5 @@
 package xyz.gianlu.librespot;
 
-<<<<<<< HEAD
-import com.spotify.connectstate.model.Connect;
-=======
 import com.electronwill.nightconfig.core.Config;
 import com.electronwill.nightconfig.core.ConfigFormat;
 import com.electronwill.nightconfig.core.file.CommentedFileConfig;
@@ -11,7 +8,7 @@
 import com.electronwill.nightconfig.core.file.FormatDetector;
 import com.electronwill.nightconfig.core.io.ConfigParser;
 import com.electronwill.nightconfig.core.io.ConfigWriter;
->>>>>>> 54ed0990
+import com.spotify.connectstate.model.Connect;
 import org.apache.log4j.Logger;
 import org.jetbrains.annotations.NotNull;
 import org.jetbrains.annotations.Nullable;
@@ -115,24 +112,11 @@
         }
     }
 
-<<<<<<< HEAD
-    @Contract("_, _, !null -> !null")
-    private <E extends Enum<E>> E getEnum(@NotNull Class<E> clazz, @NotNull String key, @Nullable E fallback) {
-        String val = properties.getProperty(key, null);
-        if (val == null) return fallback;
-
-        try {
-            return Enum.valueOf(clazz, val.toUpperCase());
-        } catch (RuntimeException ex) {
-            return fallback;
-        }
-=======
     @NotNull
     private String[] getStringArray(@NotNull String key) {
         String str = config.get(key);
         if ((str = str.trim()).isEmpty()) return new String[0];
         else return Utils.split(str, ',');
->>>>>>> 54ed0990
     }
 
     @NotNull
@@ -199,6 +183,7 @@
         return config.get("player.autoplayEnabled");
     }
 
+
     @Override
     public boolean useCdnForTracks() {
         return config.get("player.tracks.useCdn");
@@ -220,13 +205,8 @@
     }
 
     @Override
-<<<<<<< HEAD
     public @Nullable Connect.DeviceType deviceType() {
-        return getEnum(Connect.DeviceType.class, "deviceType", null);
-=======
-    public @Nullable Session.DeviceType deviceType() {
-        return config.getEnum("deviceType", Session.DeviceType.class);
->>>>>>> 54ed0990
+        return config.getEnum("deviceType", Connect.DeviceType.class);
     }
 
     @Override
