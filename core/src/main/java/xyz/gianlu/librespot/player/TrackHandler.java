--- conflicted
+++ resolved
@@ -6,11 +6,6 @@
 import org.jetbrains.annotations.Nullable;
 import xyz.gianlu.librespot.cdn.CdnManager;
 import xyz.gianlu.librespot.common.Utils;
-<<<<<<< HEAD
-import xyz.gianlu.librespot.common.proto.Metadata;
-import xyz.gianlu.librespot.common.config.PlayerConf;
-=======
->>>>>>> f6857119
 import xyz.gianlu.librespot.core.Session;
 import xyz.gianlu.librespot.mercury.MercuryClient;
 import xyz.gianlu.librespot.mercury.model.EpisodeId;
@@ -36,7 +31,7 @@
     private final BlockingQueue<CommandBundle> commands = new LinkedBlockingQueue<>();
     private final Session session;
     private final LinesHolder lines;
-    private final PlayerConf conf;
+    private final Player.Configuration conf;
     private final Listener listener;
     private BaseFeeder feeder;
     private Metadata.Track track;
@@ -45,7 +40,7 @@
     private volatile boolean stopped = false;
     private long haltedAt = -1;
 
-    TrackHandler(@NotNull Session session, @NotNull LinesHolder lines, @NotNull PlayerConf conf, @NotNull Listener listener) {
+    TrackHandler(@NotNull Session session, @NotNull LinesHolder lines, @NotNull Player.Configuration conf, @NotNull Listener listener) {
         this.session = session;
         this.lines = lines;
         this.conf = conf;
@@ -67,11 +62,11 @@
 
         BaseFeeder.LoadedStream stream;
         try {
-            stream = feeder.load(id, new VorbisOnlyAudioQuality(conf.getPreferredAudioQuality()), this);
+            stream = feeder.load(id, new VorbisOnlyAudioQuality(conf.preferredQuality()), this);
         } catch (CdnFeeder.CanNotAvailable ex) {
             LOGGER.warn(String.format("Cdn not available for %s, using storage", Utils.bytesToHex(id.getGid())));
             feeder = new StorageFeeder(session, id);
-            stream = feeder.load(id, new VorbisOnlyAudioQuality(conf.getPreferredAudioQuality()), this);
+            stream = feeder.load(id, new VorbisOnlyAudioQuality(conf.preferredQuality()), this);
         }
 
         track = stream.track;
