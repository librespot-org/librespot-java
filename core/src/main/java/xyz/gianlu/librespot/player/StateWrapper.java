package xyz.gianlu.librespot.player;

import com.google.gson.JsonObject;
import com.spotify.connectstate.model.Connect;
import com.spotify.connectstate.model.Player.*;
import com.spotify.metadata.proto.Metadata;
import org.apache.log4j.Logger;
import org.jetbrains.annotations.NotNull;
import org.jetbrains.annotations.Nullable;
import spotify.player.proto.ContextPageOuterClass.ContextPage;
import spotify.player.proto.ContextTrackOuterClass.ContextTrack;
import spotify.player.proto.transfer.PlaybackOuterClass.Playback;
import spotify.player.proto.transfer.QueueOuterClass;
import spotify.player.proto.transfer.SessionOuterClass;
import spotify.player.proto.transfer.TransferStateOuterClass;
import xyz.gianlu.librespot.common.FisherYatesShuffle;
import xyz.gianlu.librespot.common.ProtoUtils;
import xyz.gianlu.librespot.common.Utils;
import xyz.gianlu.librespot.connectstate.DeviceStateHandler;
import xyz.gianlu.librespot.connectstate.DeviceStateHandler.PlayCommandWrapper;
import xyz.gianlu.librespot.connectstate.RestrictionsManager;
import xyz.gianlu.librespot.core.Session;
import xyz.gianlu.librespot.core.TimeProvider;
import xyz.gianlu.librespot.mercury.MercuryClient;
import xyz.gianlu.librespot.mercury.model.*;
import xyz.gianlu.librespot.player.contexts.AbsSpotifyContext;

import java.io.IOException;
import java.util.*;

import static spotify.player.proto.ContextOuterClass.Context;

/**
 * @author Gianlu
 */
public class StateWrapper implements DeviceStateHandler.Listener {
    private static final Logger LOGGER = Logger.getLogger(StateWrapper.class);
    private final PlayerState.Builder state;
    private final Session session;
    private final DeviceStateHandler device;
    private AbsSpotifyContext<?> context;
    private PagesLoader pages;
    private TracksKeeper tracksKeeper;

    StateWrapper(@NotNull Session session) {
        this.session = session;
        this.device = new DeviceStateHandler(session);
        this.state = initState();

        device.addListener(this);
    }

    @NotNull
    private static PlayerState.Builder initState() {
        return PlayerState.newBuilder()
                .setPlaybackSpeed(1.0)
                .setSuppressions(Suppressions.newBuilder().build())
                .setContextRestrictions(Restrictions.newBuilder().build())
                .setOptions(ContextPlayerOptions.newBuilder()
                        .setRepeatingContext(false)
                        .setShufflingContext(false)
                        .setRepeatingTrack(false))
                .setPositionAsOfTimestamp(0)
                .setIsPlaying(false);
    }

    void setState(boolean playing, boolean paused, boolean buffering) {
        state.setIsPlaying(playing).setIsPaused(paused).setIsBuffering(buffering);
    }

    boolean isPlaying() {
        return state.getIsPlaying();
    }

    boolean isPaused() {
        return state.getIsPaused();
    }

    boolean isActuallyPlaying() {
        return state.getIsPlaying() && !state.getIsPaused() && !state.getIsBuffering();
    }

    boolean isLoading() {
        return state.getIsBuffering();
    }

    boolean isShufflingContext() {
        return state.getOptions().getShufflingContext();
    }

    void setShufflingContext(boolean value) {
        if (context == null) return;

        boolean old = isShufflingContext();
        state.getOptionsBuilder().setShufflingContext(value && context.restrictions.can(RestrictionsManager.Action.SHUFFLE));

        if (old != isShufflingContext()) tracksKeeper.toggleShuffle(isShufflingContext());
    }

    boolean isRepeatingContext() {
        return state.getOptions().getRepeatingContext();
    }

    void setRepeatingContext(boolean value) {
        if (context == null) return;

        state.getOptionsBuilder().setRepeatingContext(value && context.restrictions.can(RestrictionsManager.Action.REPEAT_CONTEXT));
    }

    boolean isRepeatingTrack() {
        return state.getOptions().getRepeatingTrack();
    }

    void setRepeatingTrack(boolean value) {
        if (context == null) return;

        state.getOptionsBuilder().setRepeatingTrack(value && context.restrictions.can(RestrictionsManager.Action.REPEAT_TRACK));
    }

    @Nullable
    String getContextUri() {
        return state.getContextUri();
    }

    private void setContext(@NotNull String uri) throws AbsSpotifyContext.UnsupportedContextException {
        this.context = AbsSpotifyContext.from(uri);
        this.state.setContextUri(uri);

        if (!context.isFinite()) {
            setRepeatingContext(false);
            setShufflingContext(false);
        }

        this.state.clearContextUrl();
        this.state.clearRestrictions();
        this.state.clearContextRestrictions();
        this.state.clearContextMetadata();

        this.pages = PagesLoader.from(session, uri);
        this.tracksKeeper = new TracksKeeper();

        this.device.setIsActive(true);
    }

    private void setContext(@NotNull Context ctx) throws AbsSpotifyContext.UnsupportedContextException {
        String uri = ctx.getUri();
        this.context = AbsSpotifyContext.from(uri);
        this.state.setContextUri(uri);

        if (!context.isFinite()) {
            setRepeatingContext(false);
            setShufflingContext(false);
        }

        if (ctx.hasUrl()) this.state.setContextUrl(ctx.getUrl());
        else this.state.clearContextUrl();

        state.clearContextMetadata();
        ProtoUtils.moveOverMetadata(ctx, state, "context_description", "track_count", "context_owner", "image_url");

        this.pages = PagesLoader.from(session, ctx);
        this.tracksKeeper = new TracksKeeper();

        this.device.setIsActive(true);
    }

    private void updateRestrictions() {
        if (isPaused())
            context.restrictions.disallow(RestrictionsManager.Action.PAUSE, "not_playing");
        else
            context.restrictions.allow(RestrictionsManager.Action.PAUSE);

        if (isPlaying())
            context.restrictions.disallow(RestrictionsManager.Action.RESUME, "not_paused");
        else
            context.restrictions.allow(RestrictionsManager.Action.RESUME);

        if (tracksKeeper.isPlayingFirst() && !isRepeatingContext())
            context.restrictions.disallow(RestrictionsManager.Action.SKIP_PREV, "no_prev_track");
        else
            context.restrictions.allow(RestrictionsManager.Action.SKIP_PREV);

        if (tracksKeeper.isPlayingLast() && !isRepeatingContext())
            context.restrictions.disallow(RestrictionsManager.Action.SKIP_NEXT, "no_next_track");
        else
            context.restrictions.allow(RestrictionsManager.Action.SKIP_NEXT);

        state.setRestrictions(context.restrictions.toProto());
    }

    synchronized void updated() {
        updatePosition();
        updateRestrictions();

        device.updateState(Connect.PutStateReason.PLAYER_STATE_CHANGED, state.build());
    }

    void addListener(@NotNull DeviceStateHandler.Listener listener) {
        device.addListener(listener);
    }

    @Override
    public void ready() {
        device.updateState(Connect.PutStateReason.NEW_DEVICE, state.build());
        LOGGER.info("Notified new device (us)!");
    }

    @Override
    public void command(@NotNull DeviceStateHandler.Endpoint endpoint, @NotNull DeviceStateHandler.CommandBody data) {
    }

    @Override
    public void volumeChanged() {
        device.updateState(Connect.PutStateReason.VOLUME_CHANGED, state.build());
    }

    synchronized int getVolume() {
        return device.getVolume();
    }

    synchronized void enrichWithMetadata(@NotNull Metadata.Track track) {
        if (track.hasDuration()) state.setDuration(track.getDuration());

        ProvidedTrack.Builder builder = state.getTrackBuilder();
        if (track.hasPopularity()) builder.putMetadata("popularity", String.valueOf(track.getPopularity()));
        if (track.hasExplicit()) builder.putMetadata("is_explicit", String.valueOf(track.getExplicit()));
        if (track.hasHasLyrics()) builder.putMetadata("has_lyrics", String.valueOf(track.getHasLyrics()));
        if (track.hasName()) builder.putMetadata("title", String.valueOf(track.getName()));
        if (track.hasDiscNumber()) builder.putMetadata("album_disc_number", String.valueOf(track.getDiscNumber()));

        for (int i = 0; i < track.getArtistCount(); i++) {
            Metadata.Artist artist = track.getArtist(i);
            if (artist.hasName()) builder.putMetadata("artist_name" + (i == 0 ? "" : (":" + i)), artist.getName());
            if (artist.hasGid()) builder.putMetadata("artist_uri" + (i == 0 ? "" : (":" + i)),
                    ArtistId.fromHex(Utils.bytesToHex(artist.getGid())).toSpotifyUri());
        }

        if (track.hasAlbum()) {
            Metadata.Album album = track.getAlbum();
            if (album.getDiscCount() > 0) {
                builder.putMetadata("album_track_count", String.valueOf(ProtoUtils.getTrackCount(album)));
                builder.putMetadata("album_disc_count", String.valueOf(album.getDiscCount()));
            }
            if (album.hasName()) builder.putMetadata("album_title", album.getName());
            if (album.hasGid()) builder.putMetadata("album_uri",
                    AlbumId.fromHex(Utils.bytesToHex(album.getGid())).toSpotifyUri());

            for (int i = 0; i < album.getArtistCount(); i++) {
                Metadata.Artist artist = album.getArtist(i);
                if (artist.hasName())
                    builder.putMetadata("album_artist_name" + (i == 0 ? "" : (":" + i)), artist.getName());
                if (artist.hasGid()) builder.putMetadata("album_artist_uri" + (i == 0 ? "" : (":" + i)),
                        ArtistId.fromHex(Utils.bytesToHex(artist.getGid())).toSpotifyUri());
            }

            if (track.hasDiscNumber() && album.getDiscCount() < track.getDiscNumber() - 1) {
                Metadata.Disc disc = album.getDisc(track.getDiscNumber() - 1);
                for (int i = 0; i < disc.getTrackCount(); i++) {
                    if (disc.getTrack(i).getGid() == track.getGid()) {
                        builder.putMetadata("album_track_number", String.valueOf(i + 1));
                        break;
                    }
                }
            }

            if (album.hasCoverGroup()) ImageId.putAsMetadata(builder, album.getCoverGroup());
        }

        ProtoUtils.putFilesAsMetadata(builder, track.getFileList());
        state.setTrack(builder.build());
    }

    synchronized void enrichWithMetadata(@NotNull Metadata.Episode episode) {
        if (episode.hasDuration()) state.setDuration(episode.getDuration());

        ProvidedTrack.Builder builder = state.getTrackBuilder();
        if (episode.hasExplicit()) builder.putMetadata("is_explicit", String.valueOf(episode.getExplicit()));
        if (episode.hasName()) builder.putMetadata("title", String.valueOf(episode.getName()));

        if (episode.hasShow()) {
            Metadata.Show show = episode.getShow();
            if (show.hasName()) builder.putMetadata("album_title", show.getName());

            if (show.hasCoverImage()) ImageId.putAsMetadata(builder, show.getCoverImage());
        }

        if (episode.getAudioCount() > 0 && episode.getVideoCount() == 0) {
            builder.putMetadata("media.type", "audio");
        } else if (episode.getVideoCount() > 0) {
            builder.putMetadata("media.type", "video");
        }

        ProtoUtils.putFilesAsMetadata(builder, episode.getAudioList());
        state.setTrack(builder.build());
    }

    synchronized int getPosition() {
        int diff = (int) (TimeProvider.currentTimeMillis() - state.getTimestamp());
        return (int) (state.getPositionAsOfTimestamp() + diff);
    }

    synchronized void setPosition(long pos) {
        int sub = (int) Math.min(pos, 1000);
        long now = TimeProvider.currentTimeMillis();
        now -= sub;
        pos -= sub;

        state.setTimestamp(now);
        state.setPositionAsOfTimestamp(pos);
    }

    private void updatePosition() {
        setPosition(getPosition());
    }

    void loadContextWithTracks(@NotNull String uri, @NotNull List<ContextTrack> tracks) throws MercuryClient.MercuryException, IOException, AbsSpotifyContext.UnsupportedContextException {
        state.clearPlayOrigin();
        state.clearOptions();

        setContext(uri);
        pages.putFirstPage(tracks);
        tracksKeeper.initializeStart();
        setPosition(0);
    }

    void loadContext(@NotNull String uri) throws MercuryClient.MercuryException, IOException, AbsSpotifyContext.UnsupportedContextException {
        state.clearPlayOrigin();
        state.clearOptions();

        setContext(uri);
        tracksKeeper.initializeStart();
        setPosition(0);
    }

    void transfer(@NotNull TransferStateOuterClass.TransferState cmd) throws AbsSpotifyContext.UnsupportedContextException, IOException, MercuryClient.MercuryException {
        SessionOuterClass.Session ps = cmd.getCurrentSession();

        state.setPlayOrigin(ProtoUtils.convertPlayOrigin(ps.getPlayOrigin()));
        state.setOptions(ProtoUtils.convertPlayerOptions(cmd.getOptions()));
        setContext(ps.getContext());

        Playback pb = cmd.getPlayback();
        tracksKeeper.initializeFrom(tracks -> ProtoUtils.indexOfTrackByUid(tracks, ps.getCurrentUid()), pb.getCurrentTrack(), cmd.getQueue(), false);


        state.setPositionAsOfTimestamp(pb.getPositionAsOfTimestamp());
        state.setTimestamp(pb.getTimestamp());
    }

    void load(@NotNull JsonObject obj) throws AbsSpotifyContext.UnsupportedContextException, IOException, MercuryClient.MercuryException {
        state.setPlayOrigin(ProtoUtils.jsonToPlayOrigin(PlayCommandWrapper.getPlayOrigin(obj)));
        state.setOptions(ProtoUtils.jsonToPlayerOptions((PlayCommandWrapper.getPlayerOptionsOverride(obj))));
        setContext(ProtoUtils.jsonToContext(PlayCommandWrapper.getContext(obj)));

        String trackUid = PlayCommandWrapper.getSkipToUid(obj);
        String trackUri = PlayCommandWrapper.getSkipToUri(obj);
        Integer trackIndex = PlayCommandWrapper.getSkipToIndex(obj);

        if (trackUri != null) {
            tracksKeeper.initializeFrom(tracks -> ProtoUtils.indexOfTrackByUri(tracks, trackUri), null, null, true);
        } else if (trackUid != null) {
            tracksKeeper.initializeFrom(tracks -> ProtoUtils.indexOfTrackByUid(tracks, trackUid), null, null, true);
        } else if (trackIndex != null) {
            tracksKeeper.initializeFrom(tracks -> {
                if (trackIndex < tracks.size()) return trackIndex;
                else return -1;
            }, null, null, true);
        } else {
            tracksKeeper.initializeStart();
        }

        Integer seekTo = PlayCommandWrapper.getSeekTo(obj);
        if (seekTo != null) setPosition(seekTo);
        else setPosition(0);
    }

    synchronized void updateContext(@NotNull JsonObject obj) {
        String uri = PlayCommandWrapper.getContextUri(obj);
        if (!context.uri().equals(uri)) {
            LOGGER.warn(String.format("Received update of the wrong context! {context: %s, newUri: %s}", context, uri));
            return;
        }

        if (isShufflingContext()) LOGGER.warn("Updating shuffled context, that's bad!");

        try {
            tracksKeeper.updateContext(ProtoUtils.jsonToContextPages(PlayCommandWrapper.getPages(obj)));
        } catch (IOException | MercuryClient.MercuryException ex) {
            LOGGER.error("Failed updating context!", ex);
        }
    }

    void skipTo(@NotNull ContextTrack track) {
        tracksKeeper.skipTo(track);
        setPosition(0);
    }

    @Nullable
    PlayableId nextPlayableDoNotSet() {
        try {
            return tracksKeeper.nextPlayableDoNotSet();
        } catch (IOException | MercuryClient.MercuryException ex) {
            LOGGER.error("Failed fetching next playable.", ex);
            return null;
        }
    }

    @NotNull
    PlayableId getCurrentPlayable() {
        return PlayableId.from(tracksKeeper.getCurrentTrack());
    }

    @NotNull
<<<<<<< HEAD
    synchronized StateWrapper.NextPlayable nextPlayable(@NotNull Boolean autoplayEnabled) {
        if (tracksKeeper == null) return NextPlayable.MISSING_TRACKS;
        return tracksKeeper.nextPlayable(autoplayEnabled);
    }
=======
    NextPlayable nextPlayable(@NotNull Player.Configuration conf) {
        if (tracksKeeper == null) return NextPlayable.MISSING_TRACKS;
>>>>>>> f6857119

        try {
            return tracksKeeper.nextPlayable(conf);
        } catch (IOException | MercuryClient.MercuryException ex) {
            LOGGER.error("Failed fetching next playable.", ex);
            return NextPlayable.MISSING_TRACKS;
        }
    }

    @NotNull
    PreviousPlayable previousPlayable() {
        if (tracksKeeper == null) return PreviousPlayable.MISSING_TRACKS;
        return tracksKeeper.previousPlayable();
    }

    void removeListener(@NotNull DeviceStateHandler.Listener listener) {
        device.removeListener(listener);
    }

    synchronized void addToQueue(@NotNull ContextTrack track) {
        tracksKeeper.addToQueue(track);
    }

    synchronized void setQueue(@Nullable List<ContextTrack> prevTracks, @Nullable List<ContextTrack> nextTracks) {
        tracksKeeper.setQueue(prevTracks, nextTracks);
    }

    public enum PreviousPlayable {
        MISSING_TRACKS, OK;

        public boolean isOk() {
            return this == OK;
        }
    }

    public enum NextPlayable {
        MISSING_TRACKS, AUTOPLAY,
        OK_PLAY, OK_PAUSE;

        public boolean isOk() {
            return this == OK_PLAY || this == OK_PAUSE;
        }
    }

    private interface TrackFinder {
        int find(@NotNull List<ContextTrack> tracks);
    }

    private class TracksKeeper {
        private final LinkedList<ContextTrack> queue = new LinkedList<>();
        private final List<ContextTrack> tracks = new ArrayList<>();
        private final FisherYatesShuffle<ContextTrack> shuffle = new FisherYatesShuffle<>(session.random());
        private volatile boolean isPlayingQueue = false;
        private volatile boolean cannotLoadMore = false;
        private volatile int shuffleKeepIndex = -1;

        private TracksKeeper() {
            checkComplete();
        }

        private void updateTrackCount() {
            if (context.isFinite())
                state.putContextMetadata("track_count", String.valueOf(tracks.size() + queue.size()));
            else state.removeContextMetadata("track_count");
        }

        private void checkComplete() {
            if (cannotLoadMore) return;

            if (context.isFinite()) {
                int total_tracks = Integer.parseInt(state.getContextMetadataOrDefault("track_count", "-1"));
                if (total_tracks == -1) cannotLoadMore = false;
                else cannotLoadMore = total_tracks == tracks.size();
            } else {
                cannotLoadMore = false;
            }
        }

        @NotNull
        synchronized ProvidedTrack getCurrentTrack() {
            return state.getTrack();
        }

        private int getCurrentTrackIndex() {
            return state.getIndex().getTrack();
        }

        private void setCurrentTrackIndex(int index) {
            if (isPlayingQueue) throw new IllegalStateException();

            state.setIndex(ContextIndex.newBuilder().setTrack(index).build());
            updateState();
        }

        private void updatePrevNextTracks() {
            int index = getCurrentTrackIndex();

            state.clearPrevTracks();
            for (int i = 0; i < index; i++)
                state.addPrevTracks(ProtoUtils.convertToProvidedTrack(tracks.get(i)));

            state.clearNextTracks();
            for (ContextTrack track : queue)
                state.addNextTracks(ProtoUtils.convertToProvidedTrack(track));

            for (int i = index + 1; i < tracks.size(); i++)
                state.addNextTracks(ProtoUtils.convertToProvidedTrack(tracks.get(i)));
        }

        private void updateTrackDuration() {
            ProvidedTrack current = getCurrentTrack();
            if (current.containsMetadata("duration"))
                state.setDuration(Long.parseLong(current.getMetadataOrThrow("duration")));
        }

        private void updateState() {
            if (isPlayingQueue)
                state.setTrack(ProtoUtils.convertToProvidedTrack(queue.remove()));
            else
                state.setTrack(ProtoUtils.convertToProvidedTrack(tracks.get(getCurrentTrackIndex())));

            updateTrackDuration();
            updatePrevNextTracks();
        }

        synchronized void addToQueue(@NotNull ContextTrack track) {
            queue.add(track);
            updatePrevNextTracks();
            updateTrackCount();
        }

        synchronized void setQueue(@Nullable List<ContextTrack> prevTracks, @Nullable List<ContextTrack> nextTracks) {
            ContextTrack current = tracks.get(getCurrentTrackIndex());

            queue.clear();
            tracks.clear();

            if (prevTracks != null) tracks.addAll(prevTracks);
            tracks.add(current);

            if (nextTracks != null) {
                for (ContextTrack track : nextTracks) {
                    if (ProtoUtils.isQueued(track)) queue.add(track);
                    else tracks.add(track);
                }
            }

            updateTrackCount();
            updatePrevNextTracks();
        }

        synchronized void updateContext(@NotNull List<ContextPage> updatedPages) throws IOException, MercuryClient.MercuryException {
            String current = getCurrentPlayable().toSpotifyUri();

            tracks.clear();
            pages = PagesLoader.from(session, context.uri());
            pages.putFirstPages(updatedPages);

            while (true) {
                if (pages.nextPage()) {
                    List<ContextTrack> newTracks = pages.currentPage();
                    int index = ProtoUtils.indexOfTrackByUri(newTracks, current);
                    if (index == -1) {
                        tracks.addAll(newTracks);
                        continue;
                    }

                    index += tracks.size();
                    tracks.addAll(newTracks);

                    setCurrentTrackIndex(index);
                    break;
                } else {
                    cannotLoadMore = true;
                    updateTrackCount();
                    throw new IllegalStateException("Couldn't find current track!");
                }
            }

            checkComplete();
        }

        synchronized void initializeStart() throws IOException, MercuryClient.MercuryException, AbsSpotifyContext.UnsupportedContextException {
            if (!pages.nextPage()) throw new IllegalStateException();

            tracks.clear();
            tracks.addAll(pages.currentPage());

            checkComplete();
            if (!PlayableId.hasAtLeastOneSupportedId(tracks))
                throw AbsSpotifyContext.UnsupportedContextException.noSupported();

            if (context.isFinite() && isShufflingContext())
                shuffleEntirely();

            setCurrentTrackIndex(0);
        }

        synchronized void initializeFrom(@NotNull TrackFinder finder, @Nullable ContextTrack track, @Nullable QueueOuterClass.Queue contextQueue, boolean shouldShuffle) throws IOException, MercuryClient.MercuryException, AbsSpotifyContext.UnsupportedContextException {
            tracks.clear();
            queue.clear();

            while (true) {
                if (pages.nextPage()) {
                    List<ContextTrack> newTracks = pages.currentPage();
                    int index = finder.find(newTracks);
                    if (index == -1) {
                        tracks.addAll(newTracks);
                        continue;
                    }

                    index += tracks.size();
                    tracks.addAll(newTracks);

                    if (context.isFinite() && shouldShuffle && isShufflingContext())
                        shuffleEntirely();

                    setCurrentTrackIndex(index);
                    break;
                } else {
                    cannotLoadMore = true;
                    updateTrackCount();
                    throw new IllegalStateException("Couldn't find current track!");
                }
            }

            if (contextQueue != null) {
                queue.addAll(contextQueue.getTracksList());
                isPlayingQueue = contextQueue.getIsPlayingQueue();
                updateState();
            }

            checkComplete();
            if (!PlayableId.hasAtLeastOneSupportedId(tracks))
                throw AbsSpotifyContext.UnsupportedContextException.noSupported();

            if (track != null) enrichCurrentTrack(track);
        }

        private void enrichCurrentTrack(@NotNull ContextTrack track) {
            if (isPlayingQueue) {
                ProvidedTrack.Builder builder = state.getTrackBuilder();
                ProtoUtils.enrichTrack(builder, track);
            } else {
                int index = getCurrentTrackIndex();
                ContextTrack.Builder current = tracks.get(index).toBuilder();
                ProtoUtils.enrichTrack(current, track);
                tracks.set(index, current.build());
                state.setTrack(ProtoUtils.convertToProvidedTrack(current.build()));
            }
        }

        synchronized void skipTo(@NotNull String uri) {
            if (!queue.isEmpty()) {
                List<ContextTrack> queueCopy = new ArrayList<>(queue);

                Iterator<ContextTrack> iterator = queue.iterator();
                while (iterator.hasNext()) {
                    if (Objects.equals(iterator.next().getUri(), uri)) {
                        isPlayingQueue = true;
                        updateState();
                        return;
                    } else {
                        iterator.remove();
                    }
                }

                queue.clear();
                queue.addAll(queueCopy);
            }

            int index = ProtoUtils.indexOfTrackByUri(tracks, uri);
            if (index == -1) throw new IllegalStateException();

            setCurrentTrackIndex(index);
        }

        synchronized void skipTo(@NotNull ContextTrack track) {
            skipTo(track.getUri());
            enrichCurrentTrack(track);
        }

        /**
         * Figures out what the next {@link PlayableId} should be. This is called directly by the preload function and therefore can return {@code null} as it doesn't account for repeating contexts.
         * This will also return {@link xyz.gianlu.librespot.mercury.model.UnsupportedId}.
         *
         * @return The next {@link PlayableId} or {@code null}
         */
        @Nullable
        synchronized PlayableId nextPlayableDoNotSet() throws IOException, MercuryClient.MercuryException {
            if (!queue.isEmpty())
                return PlayableId.from(queue.peek());

            int current = getCurrentTrackIndex();
            if (current == tracks.size() - 1) {
                if (isShufflingContext() || cannotLoadMore) return null;

                if (pages.nextPage()) {
                    tracks.addAll(pages.currentPage());
                } else {
                    cannotLoadMore = true;
                    updateTrackCount();
                    return null;
                }
            }

            if (!context.isFinite() && tracks.size() - current <= 5) {
                if (pages.nextPage()) {
                    tracks.addAll(pages.currentPage());
                    LOGGER.trace("Preloaded next page due to infinite context.");
                } else {
                    LOGGER.warn("Couldn't (pre)load next page of context!");
                }
            }

            return PlayableId.from(tracks.get(current + 1));
        }

        @NotNull
<<<<<<< HEAD
        synchronized NextPlayable nextPlayable(Boolean autoplayEnabled) {
=======
        synchronized NextPlayable nextPlayable(@NotNull Player.Configuration conf) throws IOException, MercuryClient.MercuryException {
            if (!queue.isEmpty()) {
                isPlayingQueue = true;
                updateState();

                if (getCurrentPlayable() instanceof UnsupportedId)
                    return nextPlayable(conf);

                return NextPlayable.OK_PLAY;
            }

            isPlayingQueue = false;

>>>>>>> f6857119
            boolean play = true;
            PlayableId next = nextPlayableDoNotSet();
            if (next == null) {
                if (!context.isFinite()) return NextPlayable.MISSING_TRACKS;

                if (isRepeatingContext()) {
                    setCurrentTrackIndex(0);
                } else {
                    if (autoplayEnabled) {
                        return NextPlayable.AUTOPLAY;
                    } else {
                        setCurrentTrackIndex(0);
                        play = false;
                    }
                }
            } else {
                setCurrentTrackIndex(getCurrentTrackIndex() + 1);
            }

            if (getCurrentPlayable() instanceof UnsupportedId)
                return nextPlayable(conf);

            if (play) return NextPlayable.OK_PLAY;
            else return NextPlayable.OK_PAUSE;
        }

        @NotNull
        synchronized PreviousPlayable previousPlayable() {
            int index = getCurrentTrackIndex();
            if (isPlayingQueue) {
                index += 1;
                isPlayingQueue = false;
            }

            if (index == 0) {
                if (isRepeatingContext() && context.isFinite())
                    setCurrentTrackIndex(tracks.size() - 1);
            } else {
                setCurrentTrackIndex(index - 1);
            }

            if (getCurrentPlayable() instanceof UnsupportedId)
                return previousPlayable();

            return PreviousPlayable.OK;
        }

        synchronized boolean isPlayingFirst() {
            return getCurrentTrackIndex() == 0;
        }

        synchronized boolean isPlayingLast() {
            if (cannotLoadMore && queue.isEmpty()) return getCurrentTrackIndex() == tracks.size();
            else return false;
        }

        /**
         * Tries to load all the tracks of this context, must be called on a non-shuffled and finite context!
         *
         * @return Whether the operation was successful.
         */
        private boolean loadAllTracks() {
            if (!context.isFinite()) throw new IllegalStateException();

            try {
                while (true) {
                    if (pages.nextPage()) tracks.addAll(pages.currentPage());
                    else break;
                }
            } catch (IOException | MercuryClient.MercuryException ex) {
                LOGGER.error("Failed loading all tracks!", ex);
                return false;
            }

            cannotLoadMore = true;
            updateTrackCount();

            return true;
        }

        /**
         * Shuffles the entire track list without caring about the current state, must be called before {@link #setCurrentTrackIndex(int)}!
         */
        synchronized void shuffleEntirely() {
            if (!context.isFinite()) throw new IllegalStateException("Cannot shuffle infinite context!");
            if (tracks.size() <= 1) return;
            if (isPlayingQueue) return;

            if (!cannotLoadMore) {
                if (loadAllTracks()) {
                    LOGGER.trace("Loaded all tracks before shuffling (entirely).");
                } else {
                    LOGGER.error("Cannot shuffle entire context!");
                    return;
                }
            }

            shuffle.shuffle(tracks, true);
            LOGGER.trace("Shuffled context entirely!");
        }

        synchronized void toggleShuffle(boolean value) {
            if (!context.isFinite()) throw new IllegalStateException("Cannot shuffle infinite context!");
            if (tracks.size() <= 1) return;
            if (isPlayingQueue) return;

            if (value) {
                if (!cannotLoadMore) {
                    if (loadAllTracks()) {
                        LOGGER.trace("Loaded all tracks before shuffling.");
                    } else {
                        LOGGER.error("Cannot shuffle context!");
                        return;
                    }
                }

                PlayableId currentlyPlaying = getCurrentPlayable();
                shuffle.shuffle(tracks, true);
                shuffleKeepIndex = ProtoUtils.indexOfTrackByUri(tracks, currentlyPlaying.toSpotifyUri());
                Collections.swap(tracks, 0, shuffleKeepIndex);
                setCurrentTrackIndex(0);

                LOGGER.trace(String.format("Shuffled context! {keepIndex: %d}", shuffleKeepIndex));
            } else {
                if (shuffle.canUnshuffle(tracks.size())) {
                    PlayableId currentlyPlaying = getCurrentPlayable();
                    if (shuffleKeepIndex != -1) Collections.swap(tracks, 0, shuffleKeepIndex);

                    shuffle.unshuffle(tracks);
                    setCurrentTrackIndex(ProtoUtils.indexOfTrackByUri(tracks, currentlyPlaying.toSpotifyUri()));

                    LOGGER.trace("Unshuffled using Fisher-Yates.");
                } else {
                    PlayableId id = getCurrentPlayable();

                    tracks.clear();
                    pages = PagesLoader.from(session, context.uri());
                    loadAllTracks();

                    setCurrentTrackIndex(ProtoUtils.indexOfTrackByUri(tracks, id.toSpotifyUri()));
                    LOGGER.trace("Unshuffled by reloading context.");
                }
            }
        }
    }
}<|MERGE_RESOLUTION|>--- conflicted
+++ resolved
@@ -411,15 +411,8 @@
     }
 
     @NotNull
-<<<<<<< HEAD
-    synchronized StateWrapper.NextPlayable nextPlayable(@NotNull Boolean autoplayEnabled) {
-        if (tracksKeeper == null) return NextPlayable.MISSING_TRACKS;
-        return tracksKeeper.nextPlayable(autoplayEnabled);
-    }
-=======
     NextPlayable nextPlayable(@NotNull Player.Configuration conf) {
         if (tracksKeeper == null) return NextPlayable.MISSING_TRACKS;
->>>>>>> f6857119
 
         try {
             return tracksKeeper.nextPlayable(conf);
@@ -739,9 +732,6 @@
         }
 
         @NotNull
-<<<<<<< HEAD
-        synchronized NextPlayable nextPlayable(Boolean autoplayEnabled) {
-=======
         synchronized NextPlayable nextPlayable(@NotNull Player.Configuration conf) throws IOException, MercuryClient.MercuryException {
             if (!queue.isEmpty()) {
                 isPlayingQueue = true;
@@ -755,7 +745,6 @@
 
             isPlayingQueue = false;
 
->>>>>>> f6857119
             boolean play = true;
             PlayableId next = nextPlayableDoNotSet();
             if (next == null) {
@@ -764,7 +753,7 @@
                 if (isRepeatingContext()) {
                     setCurrentTrackIndex(0);
                 } else {
-                    if (autoplayEnabled) {
+                    if (conf.autoplayEnabled()) {
                         return NextPlayable.AUTOPLAY;
                     } else {
                         setCurrentTrackIndex(0);
