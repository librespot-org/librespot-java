--- conflicted
+++ resolved
@@ -91,16 +91,6 @@
                 .setIsPlaying(false);
     }
 
-    private boolean shouldPlay(@NotNull ContextTrack track) {
-        if (!PlayableId.isSupported(track.getUri()) || !PlayableId.shouldPlay(track))
-            return false;
-
-        boolean filterExplicit = Objects.equals(session.getUserAttribute("filter-explicit-content"), "1");
-        if (!filterExplicit) return true;
-
-        return !Boolean.parseBoolean(track.getMetadataOrDefault("is_explicit", "false"));
-    }
-
     @NotNull
     private static String generatePlaybackId(@NotNull Random random) {
         byte[] bytes = new byte[16];
@@ -114,6 +104,16 @@
         byte[] bytes = new byte[16];
         random.nextBytes(bytes);
         return Base64.getEncoder().withoutPadding().encodeToString(bytes);
+    }
+
+    private boolean shouldPlay(@NotNull ContextTrack track) {
+        if (!PlayableId.isSupported(track.getUri()) || !PlayableId.shouldPlay(track))
+            return false;
+
+        boolean filterExplicit = Objects.equals(session.getUserAttribute("filter-explicit-content"), "1");
+        if (!filterExplicit) return true;
+
+        return !Boolean.parseBoolean(track.getMetadataOrDefault("is_explicit", "false"));
     }
 
     void setBuffering(boolean buffering) {
@@ -698,7 +698,6 @@
         else state.putContextMetadata(key, value);
     }
 
-<<<<<<< HEAD
     @Nullable
     public String getPlaybackId() {
         return state.getPlaybackId();
@@ -715,14 +714,14 @@
 
     public void renewPlaybackId() {
         state.setPlaybackId(generatePlaybackId(session.random()));
-=======
+    }
+
     @Override
     public void close() {
         session.dealer().removeMessageListener(this);
 
         device.removeListener(this);
         device.close();
->>>>>>> 8fc4ae99
     }
 
     public enum PreviousPlayable {
