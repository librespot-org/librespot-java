package xyz.gianlu.librespot.player.feeders;

import com.spotify.metadata.proto.Metadata;
import org.apache.log4j.Logger;
import org.jetbrains.annotations.NotNull;
import org.jetbrains.annotations.Nullable;
import xyz.gianlu.librespot.cdn.CdnManager;
import xyz.gianlu.librespot.common.Utils;
<<<<<<< HEAD
import xyz.gianlu.librespot.common.proto.Metadata;
import xyz.gianlu.librespot.common.proto.Spirc;
import xyz.gianlu.librespot.common.config.PlayerConf;
=======
>>>>>>> f6857119
import xyz.gianlu.librespot.core.Session;
import xyz.gianlu.librespot.mercury.MercuryClient;
import xyz.gianlu.librespot.mercury.model.EpisodeId;
import xyz.gianlu.librespot.mercury.model.PlayableId;
import xyz.gianlu.librespot.mercury.model.TrackId;
import xyz.gianlu.librespot.player.*;
import xyz.gianlu.librespot.common.enums.AudioQuality;
import xyz.gianlu.librespot.player.codecs.AudioQualityPreference;
import xyz.gianlu.librespot.player.codecs.SuperAudioFormat;

import java.io.IOException;

/**
 * @author Gianlu
 */
public abstract class BaseFeeder {
    private static final Logger LOGGER = Logger.getLogger(BaseFeeder.class);
    protected final Session session;
    protected final PlayableId id;

    public BaseFeeder(@NotNull Session session, @NotNull PlayableId id) {
        this.session = session;
        this.id = id;
    }

    @NotNull
    public static BaseFeeder feederFor(@NotNull Session session, @NotNull PlayableId id, @NotNull PlayerConf conf) {
        if (id instanceof TrackId) {
            if (conf.getUseCdnForTracks()) return new CdnFeeder(session, id);
            else return new StorageFeeder(session, id);
        } else if (id instanceof EpisodeId) {
            if (conf.getUseCdnForEpisodes()) return new CdnFeeder(session, id);
            else return new StorageFeeder(session, id);
        } else {
            throw new IllegalArgumentException("Unknown PlayableId: " + id);
        }
    }

    @Nullable
    private static Metadata.Track pickAlternativeIfNecessary(@NotNull Metadata.Track track) {
        if (track.getFileCount() > 0) return track;

        for (Metadata.Track alt : track.getAlternativeList()) {
            if (alt.getFileCount() > 0) {
                Metadata.Track.Builder builder = track.toBuilder();
                builder.clearFile();
                builder.addAllFile(alt.getFileList());
                return builder.build();
            }
        }

        return null;
    }

    @NotNull
    public final LoadedStream load(@NotNull PlayableId id, @NotNull AudioQualityPreference audioQualityPreference, @Nullable AbsChunckedInputStream.HaltListener haltListener) throws CdnManager.CdnException, ContentRestrictedException, MercuryClient.MercuryException, IOException {
        if (id instanceof TrackId) return loadTrack((TrackId) id, audioQualityPreference, haltListener);
        else if (id instanceof EpisodeId) return loadEpisode((EpisodeId) id, haltListener);
        else throw new IllegalArgumentException("Unknown PlayableId: " + id);
    }

    public final @NotNull LoadedStream loadTrack(@NotNull TrackId id, @NotNull AudioQualityPreference audioQualityPreference, @Nullable AbsChunckedInputStream.HaltListener haltListener) throws IOException, MercuryClient.MercuryException, ContentRestrictedException, CdnManager.CdnException {
        Metadata.Track original = session.api().getMedata4Track(id);
        Metadata.Track track = pickAlternativeIfNecessary(original);
        if (track == null) {
            String country = session.countryCode();
            if (country != null) ContentRestrictedException.checkRestrictions(country, original.getRestrictionList());

            LOGGER.fatal("Couldn't find playable track: " + Utils.bytesToHex(id.getGid()));
            throw new FeederException();
        }

        return loadTrack(track, audioQualityPreference, haltListener);
    }

    @NotNull
    public final LoadedStream loadTrack(@NotNull Metadata.Track track, @NotNull AudioQualityPreference audioQualityPreference, @Nullable AbsChunckedInputStream.HaltListener haltListener) throws IOException, CdnManager.CdnException, MercuryClient.MercuryException {
        Metadata.AudioFile file = audioQualityPreference.getFile(track);
        if (file == null) {
            LOGGER.fatal(String.format("Couldn't find any suitable audio file, available: %s", AudioQuality.listFormats(track)));
            throw new FeederException();
        }

        return loadTrack(track, file, haltListener);
    }

    @NotNull
    public abstract LoadedStream loadTrack(@NotNull Metadata.Track track, @NotNull Metadata.AudioFile file, @Nullable AbsChunckedInputStream.HaltListener haltListener) throws IOException, CdnManager.CdnException, MercuryClient.MercuryException;

    public final @NotNull LoadedStream loadEpisode(@NotNull EpisodeId id, @Nullable AbsChunckedInputStream.HaltListener haltListener) throws IOException, MercuryClient.MercuryException, CdnManager.CdnException {
        Metadata.Episode episode = session.api().getMedata4Episode(id);

        Metadata.AudioFile file = null;
        for (Metadata.AudioFile f : episode.getAudioList()) {
            if (!f.hasFormat())
                continue;

            if (SuperAudioFormat.get(f.getFormat()) == SuperAudioFormat.VORBIS) {
                file = f;
                break;
            }
        }

        if (file == null) {
            LOGGER.fatal(String.format("Couldn't find any suitable audio file, available: %s", AudioQuality.listFormats(episode)));
            throw new FeederException();
        }

        return loadEpisode(episode, file, haltListener);
    }

    @NotNull
    public abstract LoadedStream loadEpisode(@NotNull Metadata.Episode episode, @NotNull Metadata.AudioFile file, @Nullable AbsChunckedInputStream.HaltListener haltListener) throws IOException, CdnManager.CdnException, MercuryClient.MercuryException;

    public static class LoadedStream {
        public final Metadata.Episode episode;
        public final Metadata.Track track;
        public final GeneralAudioStream in;
        public final NormalizationData normalizationData;

        protected LoadedStream(@NotNull Metadata.Track track, @NotNull GeneralAudioStream in, @Nullable NormalizationData normalizationData) {
            this.track = track;
            this.in = in;
            this.normalizationData = normalizationData;
            this.episode = null;
        }

        protected LoadedStream(@NotNull Metadata.Episode episode, @NotNull GeneralAudioStream in, @Nullable NormalizationData normalizationData) {
            this.episode = episode;
            this.in = in;
            this.normalizationData = normalizationData;
            this.track = null;
        }
    }

    public static class FeederException extends IOException {
        protected FeederException() {
        }

        protected FeederException(String message) {
            super(message);
        }
    }
}<|MERGE_RESOLUTION|>--- conflicted
+++ resolved
@@ -6,19 +6,13 @@
 import org.jetbrains.annotations.Nullable;
 import xyz.gianlu.librespot.cdn.CdnManager;
 import xyz.gianlu.librespot.common.Utils;
-<<<<<<< HEAD
-import xyz.gianlu.librespot.common.proto.Metadata;
-import xyz.gianlu.librespot.common.proto.Spirc;
-import xyz.gianlu.librespot.common.config.PlayerConf;
-=======
->>>>>>> f6857119
 import xyz.gianlu.librespot.core.Session;
 import xyz.gianlu.librespot.mercury.MercuryClient;
 import xyz.gianlu.librespot.mercury.model.EpisodeId;
 import xyz.gianlu.librespot.mercury.model.PlayableId;
 import xyz.gianlu.librespot.mercury.model.TrackId;
 import xyz.gianlu.librespot.player.*;
-import xyz.gianlu.librespot.common.enums.AudioQuality;
+import xyz.gianlu.librespot.player.codecs.AudioQuality;
 import xyz.gianlu.librespot.player.codecs.AudioQualityPreference;
 import xyz.gianlu.librespot.player.codecs.SuperAudioFormat;
 
@@ -38,12 +32,12 @@
     }
 
     @NotNull
-    public static BaseFeeder feederFor(@NotNull Session session, @NotNull PlayableId id, @NotNull PlayerConf conf) {
+    public static BaseFeeder feederFor(@NotNull Session session, @NotNull PlayableId id, @NotNull Player.Configuration conf) {
         if (id instanceof TrackId) {
-            if (conf.getUseCdnForTracks()) return new CdnFeeder(session, id);
+            if (conf.useCdnForTracks()) return new CdnFeeder(session, id);
             else return new StorageFeeder(session, id);
         } else if (id instanceof EpisodeId) {
-            if (conf.getUseCdnForEpisodes()) return new CdnFeeder(session, id);
+            if (conf.useCdnForEpisodes()) return new CdnFeeder(session, id);
             else return new StorageFeeder(session, id);
         } else {
             throw new IllegalArgumentException("Unknown PlayableId: " + id);
