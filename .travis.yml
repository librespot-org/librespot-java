language: java
os: linux
jdk:
  - openjdk8
  - openjdk11
  - openjdk13

<<<<<<< HEAD
before_install:
  - chmod +x .travis/*

=======
>>>>>>> 06d3d3f2
script:
  - mvn clean test -Pdebug -B -U -Dgpg.skip -Dmaven.javadoc.skip=true

before_deploy:
<<<<<<< HEAD
  - .travis/before_install.sh
=======
  - echo $GPG_SECRET_KEYS | base64 --decode | $GPG_EXECUTABLE --import
  - echo $GPG_OWNERTRUST | base64 --decode | $GPG_EXECUTABLE --import-ownertrust
>>>>>>> 06d3d3f2
  - mvn package -B -U -Prelease
  - mvn help:evaluate -N -Dexpression=project.version|grep -v '\['
  - export project_version=$(mvn help:evaluate -N -Dexpression=project.version|grep -v '\[')

deploy:
  - provider: releases
    skip_cleanup: true
    name: $project_version
    draft: true
    api_key:
      secure: qD8WixE5dpxKyiDEEPdrWVchBxMw7NKLrSNeUEJIb+p9Wq/yJ4cf3DScXYJToFJ/SB5JPCjjyj7rudOJ2wUMydJ01UGVJ+vbR/dTIXjtQxRJ7bDuqq4AGeUjZvDeBhigrA6hxWsqkzbRZzPEMcsWPa77Bs5drwiSJVixS2kLWgH3cKzLHZaqRQnlOeX20MHcPLFr/K0buFBg+qKUazx/z56qJuT0hh6+DYbXhdB9qK3bcGgUPE7rEaq6qfK0o3bZibCxtxFpMQR9qNXHnxfV5hUnq/k/YHQUNwFVo8kA3mSniYd9LxycLQ5nlwcbA2EgjKoJmQ3GYg1VLNsXVbWbw4aAl54h/7k7JzlCfpmM4DDrN62hGYzcoU+dD1WkAQob7a20pmmUmZI5LYUOJPIrpS98/DjDQdnkGeU/waCswSmjIYCqWhX2n0F1yYmC8X9nD2tRUCSyAAT3jFotLyRCsbjy1zg5xBFDw/Lgvd2ixgsnlVVKJrAo4q396WWstcL/2oGR/+J5K/Otlh0BBjJ+ND6tlKqOMFVLm6sE8WL0490Y9C2kumf9kDXV3QqganPnGS7/2MqqJBHrqhDXUbSZhkcExYfZwFjMqHA+Fi6yAFUvtNBC5W6nydWi2Nh1k5QiHtxCnukVnGU7iN0o+tT/H5d3UEklT+xIE0tILWcrXII=
    file:
      - core/target/librespot-core-jar-with-dependencies.jar
      - core/target/librespot-core-javadoc.jar
      - core/target/librespot-core-sources.jar
      - api/target/librespot-api-jar-with-dependencies.jar
      - api/target/librespot-api-javadoc.jar
      - api/target/librespot-api-sources.jar
    on:
      repo: librespot-org/librespot-java
      tags: true
  - provider: script
    script: mvn deploy --settings .maven.xml -B -U -Prelease
    on:
      repo: librespot-org/librespot-java
      all_branches: true
      condition: $TRAVIS_BRANCH = "master" || $TRAVIS_BRANCH = "dev"

cache:
  directories:
    - ~/.m2/repository<|MERGE_RESOLUTION|>--- conflicted
+++ resolved
@@ -5,22 +5,12 @@
   - openjdk11
   - openjdk13
 
-<<<<<<< HEAD
-before_install:
-  - chmod +x .travis/*
-
-=======
->>>>>>> 06d3d3f2
 script:
   - mvn clean test -Pdebug -B -U -Dgpg.skip -Dmaven.javadoc.skip=true
 
 before_deploy:
-<<<<<<< HEAD
-  - .travis/before_install.sh
-=======
   - echo $GPG_SECRET_KEYS | base64 --decode | $GPG_EXECUTABLE --import
   - echo $GPG_OWNERTRUST | base64 --decode | $GPG_EXECUTABLE --import-ownertrust
->>>>>>> 06d3d3f2
   - mvn package -B -U -Prelease
   - mvn help:evaluate -N -Dexpression=project.version|grep -v '\['
   - export project_version=$(mvn help:evaluate -N -Dexpression=project.version|grep -v '\[')
