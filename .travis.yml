--- conflicted
+++ resolved
@@ -1,26 +1,16 @@
 language: java
 os: linux
-<<<<<<< HEAD
-
-before_install:
-  - chmod +x .travis/*
-=======
 jdk:
   - openjdk8
   - openjdk11
   - openjdk13
->>>>>>> 16d012f2
 
 script:
   - mvn clean test -Pdebug -B -U -Dgpg.skip -Dmaven.javadoc.skip=true
 
 before_deploy:
-<<<<<<< HEAD
-  - .travis/before_install.sh
-=======
   - echo $GPG_SECRET_KEYS | base64 --decode | $GPG_EXECUTABLE --import
   - echo $GPG_OWNERTRUST | base64 --decode | $GPG_EXECUTABLE --import-ownertrust
->>>>>>> 16d012f2
   - mvn package -B -U -Prelease
   - mvn help:evaluate -N -Dexpression=project.version|grep -v '\['
   - export project_version=$(mvn help:evaluate -N -Dexpression=project.version|grep -v '\[')
